# Localnet genesis templates

This directory contains genesis templates for a local network with a single validator. The `src` directory contains generated pre-genesis wallet pre-loaded with unencrypted keys and a single validator `validator-0` wallet that are being used in the templates.

If you're modifying any of the files here, you can run this to ensure that the changes are valid:

```shell
cargo watch -x "test test_validate_localnet_genesis_templates"
```

<<<<<<< HEAD
## balances.toml

The pre-genesis balances wallet is located at [pre-genesis/wallet.toml](pre-genesis/wallet.toml) and is used to setup the [balances.toml](balances.toml) and can be re-generated from the repo's root dir with:
=======
The pre-genesis balances wallet is located at [pre-genesis/wallet.toml](pre-genesis/wallet.toml)  and can be re-generated from the repo's root dir with:
>>>>>>> 62730cbe

```shell
cargo run --bin namadaw -- --base-dir "genesis/localnet/src" key gen \
  --alias albert-key --unsafe-dont-encrypt
cargo run --bin namadaw -- --base-dir "genesis/localnet/src" key gen \
  --alias bertha-key --unsafe-dont-encrypt
cargo run --bin namadaw -- --base-dir "genesis/localnet/src" key gen \
  --alias christel --unsafe-dont-encrypt
cargo run --bin namadaw -- --base-dir "genesis/localnet/src" key gen \
  --alias daewon --unsafe-dont-encrypt
cargo run --bin namadaw -- --base-dir "genesis/localnet/src" key gen \
  --alias validator-0-account-key --unsafe-dont-encrypt
cargo run --bin namadaw -- --base-dir "genesis/localnet/src" key gen \
  --alias faucet-key --unsafe-dont-encrypt
```

Some keys are used to setup established accounts and some are directly assigned balances in the [balances.toml](#balancestoml) file to implicit addresses derived from these keys.

## transactions.toml

### Transaction to initialize an established account

For example, Albert's account is created with:

```shell
cargo run --bin namadac -- --base-dir "genesis/localnet/src" utils \
  init-genesis-established-account \
  --path "genesis/localnet/src/pre-genesis/established/established-account-tx-albert.toml" \
  --aliases "albert-key"
```

Note that the command will print out your `Derived established account address`.

### Validator transactions

To create a validator's account, first initialize an established account:

```shell
cargo run --bin namadac -- --base-dir "genesis/localnet/src" utils \
  init-genesis-established-account \
  --path "genesis/localnet/src/pre-genesis/validator-0/unsigned-transactions.toml" \
  --aliases "validator-0-account-key"
```

The `Derived established account address` and the transaction added to the TOML file from this command is used in the following command.

The pre-genesis validator wallet used to generate [validator transactions for transactions.toml](src/pre-genesis/validator-0/transactions.toml) is located at [src/pre-genesis/validator-0/validator-wallet.toml](src/pre-genesis/validator-0/validator-wallet.toml) and can be re-generated:

```shell
cargo run --bin namadac -- --base-dir "genesis/localnet/src" utils \
  init-genesis-validator \
  --alias validator-0 \
  --address tnam1q9vhfdur7gadtwx4r223agpal0fvlqhywylf2mzx \
  --path "genesis/localnet/src/pre-genesis/validator-0/unsigned-transactions.toml" \
  --net-address "127.0.0.1:27656" \
  --commission-rate 0.05 \
  --max-commission-rate-change 0.01 \
  --email "null@null.net" \
  --self-bond-amount 100000 \
  --unsafe-dont-encrypt
```

### Delegations

A delegation with e.g. 20 000 NAM tokens to a validator account whose address has to be known beforehand (here the validator-0 created above) is created with:

```shell
cargo run --bin namadac -- --base-dir "genesis/localnet/src" utils \
  genesis-bond \
  --validator tnam1q9vhfdur7gadtwx4r223agpal0fvlqhywylf2mzx \
  --amount 20000 \
  --path "genesis/localnet/src/pre-genesis/bond/bond-tx-albert.toml"
```

### Signing

The non-validator transactions are manually appended together in [src/pre-genesis/unsigned-transactions.toml](src/pre-genesis/unsigned-transactions.toml) and then signed to produce [src/pre-genesis/signed-transactions.toml](src/pre-genesis/signed-transactions.toml) using:

```shell
cargo run --bin namadac -- --base-dir "genesis/localnet/src" utils \
  sign-genesis-txs \
  --path "genesis/localnet/src/pre-genesis/unsigned-transactions.toml" \
  --output "genesis/localnet/src/pre-genesis/signed-transactions.toml"
```

The validator transactions are signed using (note the extra `--alias` argument needed to find the validator pre-genesis wallet):

```shell
cargo run --bin namadac -- --base-dir "genesis/localnet/src" utils \
  sign-genesis-txs \
  --path "genesis/localnet/src/pre-genesis/validator-0/unsigned-transactions.toml" \
  --output "genesis/localnet/src/validator-0/signed-transactions.toml"
  --alias validator-0
```

This non-validator [src/pre-genesis/signed-transactions.toml](src/pre-genesis/signed-transactions.toml) are joined together with [src/validator-0/signed-transactions.toml](src/validator-0/signed-transactions.toml) in [transactions.toml](transactions.toml).

## balances.toml

The [balances.toml file](balances.toml) contains token balances associated with public keys or established addresses which can be derived from genesis transactions. The public keys from the wallet can be found with:

```shell
cargo run --bin namadaw -- --base-dir "genesis/localnet/src" key list
```

If you didn't note the address from your transactions, you can deterministically derive an established address from the TOML file again, run with the `--path` set to a transaction TOML file:

```shell
cargo run --bin namadac -- --base-dir "genesis/localnet/src" utils \
  derive-genesis-addresses \
  --path "genesis/localnet/src/pre-genesis/established/established-account-tx-validator-0.toml"
```

## Validation

A unit test `test_validate_localnet_genesis_templates` is setup to check validity of the localnet setup.<|MERGE_RESOLUTION|>--- conflicted
+++ resolved
@@ -8,13 +8,7 @@
 cargo watch -x "test test_validate_localnet_genesis_templates"
 ```
 
-<<<<<<< HEAD
-## balances.toml
-
-The pre-genesis balances wallet is located at [pre-genesis/wallet.toml](pre-genesis/wallet.toml) and is used to setup the [balances.toml](balances.toml) and can be re-generated from the repo's root dir with:
-=======
-The pre-genesis balances wallet is located at [pre-genesis/wallet.toml](pre-genesis/wallet.toml)  and can be re-generated from the repo's root dir with:
->>>>>>> 62730cbe
+The pre-genesis balances wallet is located at [pre-genesis/wallet.toml](pre-genesis/wallet.toml) and can be re-generated from the repo's root dir with:
 
 ```shell
 cargo run --bin namadaw -- --base-dir "genesis/localnet/src" key gen \
