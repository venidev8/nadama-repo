//! Ledger's state storage with key-value backed store and a merkle tree

pub mod ics23_specs;
mod masp_conversions;
pub mod merkle_tree;
#[cfg(any(test, feature = "testing"))]
pub mod mockdb;
pub mod traits;
pub mod types;
mod wl_storage;
pub mod write_log;

use core::fmt::Debug;
use std::cmp::Ordering;

<<<<<<< HEAD
=======
use borsh::BorshSerialize;
use merkle_tree::StorageBytes;
>>>>>>> 3e907072
pub use merkle_tree::{
    MerkleTree, MerkleTreeStoresRead, MerkleTreeStoresWrite, StoreType,
};
use thiserror::Error;
pub use traits::{DummyHasher, KeccakHasher, Sha256Hasher, StorageHasher};
pub use wl_storage::{
    iter_prefix_post, iter_prefix_pre, PrefixIter, TempWlStorage, WlStorage,
};

#[cfg(feature = "wasm-runtime")]
pub use self::masp_conversions::update_allowed_conversions;
pub use self::masp_conversions::{encode_asset_type, ConversionState};
use crate::ledger::eth_bridge::storage::bridge_pool::is_pending_transfer_key;
use crate::ledger::gas::MIN_STORAGE_GAS;
use crate::ledger::parameters::{self, EpochDuration, Parameters};
use crate::ledger::storage::merkle_tree::{
    Error as MerkleTreeError, MerkleRoot,
};
#[cfg(any(feature = "tendermint", feature = "tendermint-abcipp"))]
use crate::tendermint::merkle::proof::Proof;
use crate::types::address::{
    masp, Address, EstablishedAddressGen, InternalAddress,
};
use crate::types::chain::{ChainId, CHAIN_ID_LENGTH};
<<<<<<< HEAD
use crate::types::hash::{Error as HashError, Hash};
// TODO
=======
>>>>>>> 3e907072
#[cfg(feature = "ferveo-tpke")]
use crate::types::internal::TxQueue;
use crate::types::storage::{
    BlockHash, BlockHeight, BlockResults, Epoch, Epochs, Header, Key, KeySeg,
    TxIndex, BLOCK_HASH_LENGTH,
};
use crate::types::time::DateTimeUtc;
use crate::types::{ethereum_structs, token};

/// A result of a function that may fail
pub type Result<T> = std::result::Result<T, Error>;

/// We delay epoch change 2 blocks to keep it in sync with Tendermint, because
/// it has 2 blocks delay on validator set update.
pub const EPOCH_SWITCH_BLOCKS_DELAY: u32 = 2;

/// The storage data
#[derive(Debug)]
pub struct Storage<D, H>
where
    D: DB + for<'iter> DBIter<'iter>,
    H: StorageHasher,
{
    /// The database for the storage
    pub db: D,
    /// The ID of the chain
    pub chain_id: ChainId,
    /// The address of the native token - this is not stored in DB, but read
    /// from genesis
    pub native_token: Address,
    /// Block storage data
    pub block: BlockStorage<H>,
    /// During `FinalizeBlock`, this is the header of the block that is
    /// going to be committed. After a block is committed, this is reset to
    /// `None` until the next `FinalizeBlock` phase is reached.
    pub header: Option<Header>,
    /// The height of the most recently committed block, or `BlockHeight(0)` if
    /// no block has been committed for this chain yet.
    pub last_height: BlockHeight,
    /// The epoch of the most recently committed block. If it is `Epoch(0)`,
    /// then no block may have been committed for this chain yet.
    pub last_epoch: Epoch,
    /// Minimum block height at which the next epoch may start
    pub next_epoch_min_start_height: BlockHeight,
    /// Minimum block time at which the next epoch may start
    pub next_epoch_min_start_time: DateTimeUtc,
    /// The current established address generator
    pub address_gen: EstablishedAddressGen,
    /// We delay the switch to a new epoch by the number of blocks set in here.
    /// This is `Some` when minimum number of blocks has been created and
    /// minimum time has passed since the beginning of the last epoch.
    /// Once the value is `Some(0)`, we're ready to switch to a new epoch and
    /// this is reset back to `None`.
    pub update_epoch_blocks_delay: Option<u32>,
    /// The shielded transaction index
    pub tx_index: TxIndex,
    /// The currently saved conversion state
    pub conversion_state: ConversionState,
    /// Wrapper txs to be decrypted in the next block proposal
    #[cfg(feature = "ferveo-tpke")]
    pub tx_queue: TxQueue,
<<<<<<< HEAD
    /// How many block heights in the past can the storage be queried
    pub storage_read_past_height_limit: Option<u64>,
=======
    /// The latest block height on Ethereum processed, if
    /// the bridge is enabled.
    pub ethereum_height: Option<ethereum_structs::BlockHeight>,
>>>>>>> 3e907072
}

/// The block storage data
#[derive(Debug)]
pub struct BlockStorage<H: StorageHasher> {
    /// Merkle tree of all the other data in block storage
    pub tree: MerkleTree<H>,
    /// During `FinalizeBlock`, this is updated to be the hash of the block
    /// that is going to be committed. If it is `BlockHash::default()`,
    /// then no `FinalizeBlock` stage has been reached yet.
    pub hash: BlockHash,
    /// From the start of `FinalizeBlock` until the end of `Commit`, this is
    /// height of the block that is going to be committed. Otherwise, it is the
    /// height of the most recently committed block, or `BlockHeight(0)` if no
    /// block has been committed yet.
    pub height: BlockHeight,
    /// From the start of `FinalizeBlock` until the end of `Commit`, this is
    /// height of the block that is going to be committed. Otherwise it is the
    /// epoch of the most recently committed block, or `Epoch(0)` if no block
    /// has been committed yet.
    pub epoch: Epoch,
    /// Results of applying transactions
    pub results: BlockResults,
    /// Predecessor block epochs
    pub pred_epochs: Epochs,
}

#[allow(missing_docs)]
#[derive(Error, Debug)]
pub enum Error {
    #[error("TEMPORARY error: {error}")]
    Temporary { error: String },
    #[error("Found an unknown key: {key}")]
    UnknownKey { key: String },
    #[error("Storage key error {0}")]
    KeyError(crate::types::storage::Error),
    #[error("Coding error: {0}")]
    CodingError(types::Error),
    #[error("Merkle tree error: {0}")]
    MerkleTreeError(MerkleTreeError),
    #[error("DB error: {0}")]
    DBError(String),
    #[error("Borsh (de)-serialization error: {0}")]
    BorshCodingError(std::io::Error),
    #[error("Merkle tree at the height {height} is not stored")]
    NoMerkleTree { height: BlockHeight },
    #[error("Code hash error: {0}")]
    InvalidCodeHash(HashError),
}

/// The block's state as stored in the database.
pub struct BlockStateRead {
    /// Merkle tree stores
    pub merkle_tree_stores: MerkleTreeStoresRead,
    /// Hash of the block
    pub hash: BlockHash,
    /// Height of the block
    pub height: BlockHeight,
    /// Epoch of the block
    pub epoch: Epoch,
    /// Predecessor block epochs
    pub pred_epochs: Epochs,
    /// Minimum block height at which the next epoch may start
    pub next_epoch_min_start_height: BlockHeight,
    /// Minimum block time at which the next epoch may start
    pub next_epoch_min_start_time: DateTimeUtc,
    /// Established address generator
    pub address_gen: EstablishedAddressGen,
    /// Results of applying transactions
    pub results: BlockResults,
    /// Wrapper txs to be decrypted in the next block proposal
    #[cfg(feature = "ferveo-tpke")]
    pub tx_queue: TxQueue,
    /// The latest block height on Ethereum processed, if
    /// the bridge is enabled.
    pub ethereum_height: Option<ethereum_structs::BlockHeight>,
}

/// The block's state to write into the database.
pub struct BlockStateWrite<'a> {
    /// Merkle tree stores
    pub merkle_tree_stores: MerkleTreeStoresWrite<'a>,
    /// Header of the block
    pub header: Option<&'a Header>,
    /// Hash of the block
    pub hash: &'a BlockHash,
    /// Height of the block
    pub height: BlockHeight,
    /// Epoch of the block
    pub epoch: Epoch,
    /// Predecessor block epochs
    pub pred_epochs: &'a Epochs,
    /// Minimum block height at which the next epoch may start
    pub next_epoch_min_start_height: BlockHeight,
    /// Minimum block time at which the next epoch may start
    pub next_epoch_min_start_time: DateTimeUtc,
    /// Established address generator
    pub address_gen: &'a EstablishedAddressGen,
    /// Results of applying transactions
    pub results: &'a BlockResults,
    /// Wrapper txs to be decrypted in the next block proposal
    #[cfg(feature = "ferveo-tpke")]
    pub tx_queue: &'a TxQueue,
    /// The latest block height on Ethereum processed, if
    /// the bridge is enabled.
    pub ethereum_height: Option<&'a ethereum_structs::BlockHeight>,
}

/// A database backend.
pub trait DB: std::fmt::Debug {
    /// A DB's cache
    type Cache;
    /// A handle for batch writes
    type WriteBatch: DBWriteBatch;

    /// Open the database from provided path
    fn open(
        db_path: impl AsRef<std::path::Path>,
        cache: Option<&Self::Cache>,
    ) -> Self;

    /// Flush data on the memory to persistent them
    fn flush(&self, wait: bool) -> Result<()>;

    /// Read the last committed block's metadata
    fn read_last_block(&mut self) -> Result<Option<BlockStateRead>>;

    /// Write block's metadata. Merkle tree sub-stores are committed only when
    /// `is_full_commit` is `true` (typically on a beginning of a new epoch).
    fn write_block(
        &mut self,
        state: BlockStateWrite,
        is_full_commit: bool,
    ) -> Result<()>;

    /// Read the block header with the given height from the DB
    fn read_block_header(&self, height: BlockHeight) -> Result<Option<Header>>;

    /// Read the merkle tree stores with the given height
    fn read_merkle_tree_stores(
        &self,
        height: BlockHeight,
    ) -> Result<Option<(BlockHeight, MerkleTreeStoresRead)>>;

    /// Read the latest value for account subspace key from the DB
    fn read_subspace_val(&self, key: &Key) -> Result<Option<Vec<u8>>>;

    /// Read the value for account subspace key at the given height from the DB.
    /// In our `PersistentStorage` (rocksdb), to find a value from arbitrary
    /// height requires looking for diffs from the given `height`, possibly
    /// up to the `last_height`.
    fn read_subspace_val_with_height(
        &self,
        key: &Key,
        height: BlockHeight,
        last_height: BlockHeight,
    ) -> Result<Option<Vec<u8>>>;

    /// Write the value with the given height and account subspace key to the
    /// DB. Returns the size difference from previous value, if any, or the
    /// size of the value otherwise.
    fn write_subspace_val(
        &mut self,
        height: BlockHeight,
        key: &Key,
        value: impl AsRef<[u8]>,
    ) -> Result<i64>;

    /// Delete the value with the given height and account subspace key from the
    /// DB. Returns the size of the removed value, if any, 0 if no previous
    /// value was found.
    fn delete_subspace_val(
        &mut self,
        height: BlockHeight,
        key: &Key,
    ) -> Result<i64>;

    /// Start write batch.
    fn batch() -> Self::WriteBatch;

    /// Execute write batch.
    fn exec_batch(&mut self, batch: Self::WriteBatch) -> Result<()>;

    /// Batch write the value with the given height and account subspace key to
    /// the DB. Returns the size difference from previous value, if any, or
    /// the size of the value otherwise.
    fn batch_write_subspace_val(
        &self,
        batch: &mut Self::WriteBatch,
        height: BlockHeight,
        key: &Key,
        value: impl AsRef<[u8]>,
    ) -> Result<i64>;

    /// Batch delete the value with the given height and account subspace key
    /// from the DB. Returns the size of the removed value, if any, 0 if no
    /// previous value was found.
    fn batch_delete_subspace_val(
        &self,
        batch: &mut Self::WriteBatch,
        height: BlockHeight,
        key: &Key,
    ) -> Result<i64>;

    /// Prune Merkle tree stores at the given epoch
    fn prune_merkle_tree_stores(
        &mut self,
        pruned_epoch: Epoch,
        pred_epochs: &Epochs,
    ) -> Result<()>;
}

/// A database prefix iterator.
pub trait DBIter<'iter> {
    /// The concrete type of the iterator
    type PrefixIter: Debug + Iterator<Item = (String, Vec<u8>, u64)>;

    /// WARNING: This only works for values that have been committed to DB.
    /// To be able to see values written or deleted, but not yet committed,
    /// use the `StorageWithWriteLog`.
    ///
    /// Read account subspace key value pairs with the given prefix from the DB,
    /// ordered by the storage keys.
    fn iter_prefix(&'iter self, prefix: &Key) -> Self::PrefixIter;

    /// Read results subspace key value pairs from the DB
    fn iter_results(&'iter self) -> Self::PrefixIter;

    /// Read subspace old diffs at a given height
    fn iter_old_diffs(&'iter self, height: BlockHeight) -> Self::PrefixIter;

    /// Read subspace new diffs at a given height
    fn iter_new_diffs(&'iter self, height: BlockHeight) -> Self::PrefixIter;
}

/// Atomic batch write.
pub trait DBWriteBatch {
    /// Insert a value into the database under the given key.
    fn put<K, V>(&mut self, key: K, value: V)
    where
        K: AsRef<[u8]>,
        V: AsRef<[u8]>;

    /// Removes the database entry for key. Does nothing if the key was not
    /// found.
    fn delete<K: AsRef<[u8]>>(&mut self, key: K);
}

impl<D, H> Storage<D, H>
where
    D: DB + for<'iter> DBIter<'iter>,
    H: StorageHasher,
{
    /// open up a new instance of the storage given path to db and chain id
    pub fn open(
        db_path: impl AsRef<std::path::Path>,
        chain_id: ChainId,
        native_token: Address,
        cache: Option<&D::Cache>,
        storage_read_past_height_limit: Option<u64>,
    ) -> Self {
        let block = BlockStorage {
            tree: MerkleTree::default(),
            hash: BlockHash::default(),
            height: BlockHeight::default(),
            epoch: Epoch::default(),
            pred_epochs: Epochs::default(),
            results: BlockResults::default(),
        };
        Storage::<D, H> {
            db: D::open(db_path, cache),
            chain_id,
            block,
            header: None,
            last_height: BlockHeight(0),
            last_epoch: Epoch::default(),
            next_epoch_min_start_height: BlockHeight::default(),
            next_epoch_min_start_time: DateTimeUtc::now(),
            address_gen: EstablishedAddressGen::new(
                "Privacy is a function of liberty.",
            ),
            update_epoch_blocks_delay: None,
            tx_index: TxIndex::default(),
            conversion_state: ConversionState::default(),
            #[cfg(feature = "ferveo-tpke")]
            tx_queue: TxQueue::default(),
            native_token,
<<<<<<< HEAD
            storage_read_past_height_limit,
=======
            ethereum_height: None,
>>>>>>> 3e907072
        }
    }

    /// Load the full state at the last committed height, if any. Returns the
    /// Merkle root hash and the height of the committed block.
    pub fn load_last_state(&mut self) -> Result<()> {
        if let Some(BlockStateRead {
            merkle_tree_stores,
            hash,
            height,
            epoch,
            pred_epochs,
            next_epoch_min_start_height,
            next_epoch_min_start_time,
            results,
            address_gen,
            #[cfg(feature = "ferveo-tpke")]
            tx_queue,
            ethereum_height,
        }) = self.db.read_last_block()?
        {
            self.block.hash = hash;
            self.block.height = height;
            self.block.epoch = epoch;
            self.block.results = results;
            self.block.pred_epochs = pred_epochs;
            self.last_height = height;
            self.last_epoch = epoch;
            self.next_epoch_min_start_height = next_epoch_min_start_height;
            self.next_epoch_min_start_time = next_epoch_min_start_time;
            self.address_gen = address_gen;
            // Rebuild Merkle tree
            self.block.tree = MerkleTree::new(merkle_tree_stores)
                .or_else(|_| self.get_merkle_tree(height))?;
            if self.last_epoch.0 > 0 {
                // The derived conversions will be placed in MASP address space
                let masp_addr = masp();
                let key_prefix: Key = masp_addr.to_db_key().into();
                // Load up the conversions currently being given as query
                // results
                let state_key = key_prefix
                    .push(&(token::CONVERSION_KEY_PREFIX.to_owned()))
                    .map_err(Error::KeyError)?;
                self.conversion_state = types::decode(
                    self.read(&state_key)
                        .expect("unable to read conversion state")
                        .0
                        .expect("unable to find conversion state"),
                )
                .expect("unable to decode conversion state")
            }
            #[cfg(feature = "ferveo-tpke")]
            {
                self.tx_queue = tx_queue;
            }
            self.ethereum_height = ethereum_height;
            tracing::debug!("Loaded storage from DB");
        } else {
            tracing::info!("No state could be found");
        }
        Ok(())
    }

    /// Returns the Merkle root hash and the height of the committed block. If
    /// no block exists, returns None.
    pub fn get_state(&self) -> Option<(MerkleRoot, u64)> {
        if self.block.height.0 != 0 {
            Some((self.block.tree.root(), self.block.height.0))
        } else {
            None
        }
    }

    /// Persist the current block's state to the database
    pub fn commit_block(&mut self) -> Result<()> {
        // All states are written only when the first height or a new epoch
        let is_full_commit =
            self.block.height.0 == 1 || self.last_epoch != self.block.epoch;
        let state = BlockStateWrite {
            merkle_tree_stores: self.block.tree.stores(),
            header: self.header.as_ref(),
            hash: &self.block.hash,
            height: self.block.height,
            epoch: self.block.epoch,
            results: &self.block.results,
            pred_epochs: &self.block.pred_epochs,
            next_epoch_min_start_height: self.next_epoch_min_start_height,
            next_epoch_min_start_time: self.next_epoch_min_start_time,
            address_gen: &self.address_gen,
            #[cfg(feature = "ferveo-tpke")]
            tx_queue: &self.tx_queue,
            ethereum_height: self.ethereum_height.as_ref(),
        };
        self.db.write_block(state, is_full_commit)?;
        self.last_height = self.block.height;
        self.last_epoch = self.block.epoch;
        self.header = None;
        if is_full_commit {
            // prune old merkle tree stores
            self.prune_merkle_tree_stores()?;
        }
        Ok(())
    }

    /// Find the root hash of the merkle tree
    pub fn merkle_root(&self) -> MerkleRoot {
        self.block.tree.root()
    }

    /// Check if the given key is present in storage. Returns the result and the
    /// gas cost.
    pub fn has_key(&self, key: &Key) -> Result<(bool, u64)> {
        Ok((self.block.tree.has_key(key)?, key.len() as _))
    }

    /// Returns a value from the specified subspace and the gas cost
    pub fn read(&self, key: &Key) -> Result<(Option<Vec<u8>>, u64)> {
        tracing::debug!("storage read key {}", key);
        let (present, gas) = self.has_key(key)?;
        if !present {
            return Ok((None, gas));
        }

        match self.db.read_subspace_val(key)? {
            Some(v) => {
                let gas = key.len() + v.len();
                Ok((Some(v), gas as _))
            }
            None => Ok((None, key.len() as _)),
        }
    }

    /// Returns a value from the specified subspace at the given height and the
    /// gas cost
    pub fn read_with_height(
        &self,
        key: &Key,
        height: BlockHeight,
    ) -> Result<(Option<Vec<u8>>, u64)> {
        if height >= self.last_height {
            self.read(key)
        } else {
            match self.db.read_subspace_val_with_height(
                key,
                height,
                self.last_height,
            )? {
                Some(v) => {
                    let gas = key.len() + v.len();
                    Ok((Some(v), gas as _))
                }
                None => Ok((None, key.len() as _)),
            }
        }
    }

    /// WARNING: This only works for values that have been committed to DB.
    /// To be able to see values written or deleted, but not yet committed,
    /// use the `StorageWithWriteLog`.
    ///
    /// Returns a prefix iterator, ordered by storage keys, and the gas cost.
    pub fn iter_prefix(
        &self,
        prefix: &Key,
    ) -> (<D as DBIter<'_>>::PrefixIter, u64) {
        (self.db.iter_prefix(prefix), prefix.len() as _)
    }

    /// Returns a prefix iterator and the gas cost
    pub fn iter_results(&self) -> (<D as DBIter<'_>>::PrefixIter, u64) {
        (self.db.iter_results(), 0)
    }

    /// Write a value to the specified subspace and returns the gas cost and the
    /// size difference
    pub fn write(
        &mut self,
        key: &Key,
        value: impl AsRef<[u8]>,
    ) -> Result<(u64, i64)> {
        // Note that this method is the same as `StorageWrite::write_bytes`,
        // but with gas and storage bytes len diff accounting
        tracing::debug!("storage write key {}", key,);
        let value = value.as_ref();
        if is_pending_transfer_key(key) {
            // The tree of the bright pool stores the current height for the
            // pending transfer
            let height =
                self.block.height.try_to_vec().expect("Encoding failed");
            self.block.tree.update(key, height)?;
        } else {
            self.block.tree.update(key, value)?;
        }

        let len = value.len();
        let gas = key.len() + len;
        let size_diff =
            self.db.write_subspace_val(self.block.height, key, value)?;
        Ok((gas as _, size_diff))
    }

    /// Delete the specified subspace and returns the gas cost and the size
    /// difference
    pub fn delete(&mut self, key: &Key) -> Result<(u64, i64)> {
        // Note that this method is the same as `StorageWrite::delete`,
        // but with gas and storage bytes len diff accounting
        let mut deleted_bytes_len = 0;
        if self.has_key(key)?.0 {
            self.block.tree.delete(key)?;
            deleted_bytes_len =
                self.db.delete_subspace_val(self.block.height, key)?;
        }
        let gas = key.len() + deleted_bytes_len as usize;
        Ok((gas as _, deleted_bytes_len))
    }

    /// Set the block header.
    /// The header is not in the Merkle tree as it's tracked by Tendermint.
    /// Hence, we don't update the tree when this is set.
    pub fn set_header(&mut self, header: Header) -> Result<()> {
        self.header = Some(header);
        Ok(())
    }

    /// Block data is in the Merkle tree as it's tracked by Tendermint in the
    /// block header. Hence, we don't update the tree when this is set.
    pub fn begin_block(
        &mut self,
        hash: BlockHash,
        height: BlockHeight,
    ) -> Result<()> {
        self.block.hash = hash;
        self.block.height = height;
        Ok(())
    }

    /// Get the hash of a validity predicate for the given account address and
    /// the gas cost for reading it.
    pub fn validity_predicate(
        &self,
        addr: &Address,
    ) -> Result<(Option<Hash>, u64)> {
        let key = if let Address::Implicit(_) = addr {
            parameters::storage::get_implicit_vp_key()
        } else {
            Key::validity_predicate(addr)
        };
        match self.read(&key)? {
            (Some(value), gas) => {
                let vp_code_hash = Hash::try_from(&value[..])
                    .map_err(Error::InvalidCodeHash)?;
                Ok((Some(vp_code_hash), gas))
            }
            (None, gas) => Ok((None, gas)),
        }
    }

    #[allow(dead_code)]
    /// Check if the given address exists on chain and return the gas cost.
    pub fn exists(&self, addr: &Address) -> Result<(bool, u64)> {
        let key = Key::validity_predicate(addr);
        self.has_key(&key)
    }

    /// Get the chain ID as a raw string
    pub fn get_chain_id(&self) -> (String, u64) {
        (self.chain_id.to_string(), CHAIN_ID_LENGTH as _)
    }

    /// Get the block height
    pub fn get_block_height(&self) -> (BlockHeight, u64) {
        (self.block.height, MIN_STORAGE_GAS)
    }

    /// Get the block hash
    pub fn get_block_hash(&self) -> (BlockHash, u64) {
        (self.block.hash.clone(), BLOCK_HASH_LENGTH as _)
    }

<<<<<<< HEAD
    /// Get the Merkle tree with stores and diffs in the DB
    /// Use `self.block.tree` if you want that of the current block height
    pub fn get_merkle_tree(
        &self,
        height: BlockHeight,
    ) -> Result<MerkleTree<H>> {
        let (stored_height, stores) = self
            .db
            .read_merkle_tree_stores(height)?
            .ok_or(Error::NoMerkleTree { height })?;
        // Restore the tree state with diffs
        let mut tree = MerkleTree::<H>::new(stores).expect("invalid stores");
        let mut target_height = stored_height;
        while target_height < height {
            target_height = target_height.next_height();
            let mut old_diff_iter = self.db.iter_old_diffs(target_height);
            let mut new_diff_iter = self.db.iter_new_diffs(target_height);

            let mut old_diff = old_diff_iter.next();
            let mut new_diff = new_diff_iter.next();
            loop {
                match (&old_diff, &new_diff) {
                    (Some(old), Some(new)) => {
                        let old_key = Key::parse(old.0.clone())
                            .expect("the key should be parsable");
                        let new_key = Key::parse(new.0.clone())
                            .expect("the key should be parsable");
                        // compare keys as String
                        match old.0.cmp(&new.0) {
                            Ordering::Equal => {
                                // the value was updated
                                tree.update(&new_key, new.1.clone())?;
                                old_diff = old_diff_iter.next();
                                new_diff = new_diff_iter.next();
                            }
                            Ordering::Less => {
                                // the value was deleted
                                tree.delete(&old_key)?;
                                old_diff = old_diff_iter.next();
                            }
                            Ordering::Greater => {
                                // the value was inserted
                                tree.update(&new_key, new.1.clone())?;
                                new_diff = new_diff_iter.next();
                            }
                        }
                    }
                    (Some(old), None) => {
                        // the value was deleted
                        let key = Key::parse(old.0.clone())
                            .expect("the key should be parsable");
                        tree.delete(&key)?;
                        old_diff = old_diff_iter.next();
                    }
                    (None, Some(new)) => {
                        // the value was inserted
                        let key = Key::parse(new.0.clone())
                            .expect("the key should be parsable");
                        tree.update(&key, new.1.clone())?;
                        new_diff = new_diff_iter.next();
                    }
                    (None, None) => break,
                }
            }
        }
        Ok(tree)
    }

    /// Get the existence proof
    #[cfg(any(feature = "tendermint", feature = "tendermint-abcipp"))]
=======
    /// Get a Tendermint-compatible existence proof.
    ///
    /// Proofs from the Ethereum bridge pool are not
    /// Tendermint-compatible. Requesting for a key
    /// belonging to the bridge pool will cause this
    /// method to error.
>>>>>>> 3e907072
    pub fn get_existence_proof(
        &self,
        key: &Key,
        value: merkle_tree::StorageBytes,
        height: BlockHeight,
    ) -> Result<Proof> {
        use std::array;

<<<<<<< HEAD
        if height > self.last_height {
            Err(Error::Temporary {
                error: format!(
                    "The block at the height {} hasn't committed yet",
                    height,
                ),
            })
        } else {
            let tree = self.get_merkle_tree(height)?;
            let MembershipProof::ICS23(proof) = tree
                .get_sub_tree_existence_proof(array::from_ref(key), vec![value])
                .map_err(Error::MerkleTreeError)?;
            tree.get_sub_tree_proof(key, proof)
                .map(Into::into)
                .map_err(Error::MerkleTreeError)
=======
        use crate::types::storage::MembershipProof;

        if height >= self.get_block_height().0 {
            if let MembershipProof::ICS23(proof) = self
                .block
                .tree
                .get_sub_tree_existence_proof(array::from_ref(key), vec![value])
                .map_err(Error::MerkleTreeError)?
            {
                self.block
                    .tree
                    .get_sub_tree_proof(key, proof)
                    .map(Into::into)
                    .map_err(Error::MerkleTreeError)
            } else {
                Err(Error::MerkleTreeError(MerkleTreeError::TendermintProof))
            }
        } else {
            match self.db.read_merkle_tree_stores(height)? {
                Some(stores) => {
                    let tree = MerkleTree::<H>::new(stores);
                    if let MembershipProof::ICS23(proof) = tree
                        .get_sub_tree_existence_proof(
                            array::from_ref(key),
                            vec![value],
                        )
                        .map_err(Error::MerkleTreeError)?
                    {
                        tree.get_sub_tree_proof(key, proof)
                            .map(Into::into)
                            .map_err(Error::MerkleTreeError)
                    } else {
                        Err(Error::MerkleTreeError(
                            MerkleTreeError::TendermintProof,
                        ))
                    }
                }
                None => Err(Error::NoMerkleTree { height }),
            }
>>>>>>> 3e907072
        }
    }

    /// Get the non-existence proof
    pub fn get_non_existence_proof(
        &self,
        key: &Key,
        height: BlockHeight,
    ) -> Result<Proof> {
        if height > self.last_height {
            Err(Error::Temporary {
                error: format!(
                    "The block at the height {} hasn't committed yet",
                    height,
                ),
            })
        } else {
            self.get_merkle_tree(height)?
                .get_non_existence_proof(key)
                .map(Into::into)
                .map_err(Error::MerkleTreeError)
        }
    }

    /// Get the current (yet to be committed) block epoch
    pub fn get_current_epoch(&self) -> (Epoch, u64) {
        (self.block.epoch, MIN_STORAGE_GAS)
    }

    /// Get the epoch of the last committed block
    pub fn get_last_epoch(&self) -> (Epoch, u64) {
        (self.last_epoch, MIN_STORAGE_GAS)
    }

    /// Initialize the first epoch. The first epoch begins at genesis time.
    pub fn init_genesis_epoch(
        &mut self,
        initial_height: BlockHeight,
        genesis_time: DateTimeUtc,
        parameters: &Parameters,
    ) -> Result<()> {
        let EpochDuration {
            min_num_of_blocks,
            min_duration,
        } = parameters.epoch_duration;
        self.next_epoch_min_start_height = initial_height + min_num_of_blocks;
        self.next_epoch_min_start_time = genesis_time + min_duration;
        self.update_epoch_in_merkle_tree()
    }

    /// Get the block header
    pub fn get_block_header(
        &self,
        height: Option<BlockHeight>,
    ) -> Result<(Option<Header>, u64)> {
        match height {
            Some(h) if h == self.get_block_height().0 => {
                Ok((self.header.clone(), MIN_STORAGE_GAS))
            }
            Some(h) => match self.db.read_block_header(h)? {
                Some(header) => {
                    let gas = header.encoded_len() as u64;
                    Ok((Some(header), gas))
                }
                None => Ok((None, MIN_STORAGE_GAS)),
            },
            None => Ok((self.header.clone(), MIN_STORAGE_GAS)),
        }
    }

    /// Get the timestamp of the last committed block, or the current timestamp
    /// if no blocks have been produced yet
    pub fn get_last_block_timestamp(&self) -> Result<DateTimeUtc> {
        let last_block_height = self.get_block_height().0;

        Ok(self
            .db
            .read_block_header(last_block_height)?
            .map_or_else(DateTimeUtc::now, |header| header.time))
    }

    /// Get the current conversions
    pub fn get_conversion_state(&self) -> &ConversionState {
        &self.conversion_state
    }

    /// Update the merkle tree with epoch data
    fn update_epoch_in_merkle_tree(&mut self) -> Result<()> {
        let key_prefix: Key =
            Address::Internal(InternalAddress::PoS).to_db_key().into();

        let key = key_prefix
            .push(&"epoch_start_height".to_string())
            .map_err(Error::KeyError)?;
        self.block
            .tree
            .update(&key, types::encode(&self.next_epoch_min_start_height))?;

        let key = key_prefix
            .push(&"epoch_start_time".to_string())
            .map_err(Error::KeyError)?;
        self.block
            .tree
            .update(&key, types::encode(&self.next_epoch_min_start_time))?;

        let key = key_prefix
            .push(&"current_epoch".to_string())
            .map_err(Error::KeyError)?;
        self.block
            .tree
            .update(&key, types::encode(&self.block.epoch))?;

        Ok(())
    }

    /// Start write batch.
    pub fn batch() -> D::WriteBatch {
        D::batch()
    }

    /// Execute write batch.
    pub fn exec_batch(&mut self, batch: D::WriteBatch) -> Result<()> {
        self.db.exec_batch(batch)
    }

    /// Batch write the value with the given height and account subspace key to
    /// the DB. Returns the size difference from previous value, if any, or
    /// the size of the value otherwise.
    pub fn batch_write_subspace_val(
        &mut self,
        batch: &mut D::WriteBatch,
        key: &Key,
        value: impl AsRef<[u8]>,
    ) -> Result<i64> {
        let value = value.as_ref();
        if is_pending_transfer_key(key) {
            // The tree of the bright pool stores the current height for the
            // pending transfer
            let height =
                self.block.height.try_to_vec().expect("Encoding failed");
            self.block.tree.update(key, height)?;
        } else {
            self.block.tree.update(key, value)?;
        }
        self.db
            .batch_write_subspace_val(batch, self.block.height, key, value)
    }

    /// Batch delete the value with the given height and account subspace key
    /// from the DB. Returns the size of the removed value, if any, 0 if no
    /// previous value was found.
    pub fn batch_delete_subspace_val(
        &mut self,
        batch: &mut D::WriteBatch,
        key: &Key,
    ) -> Result<i64> {
        self.block.tree.delete(key)?;
        self.db
            .batch_delete_subspace_val(batch, self.block.height, key)
    }

    // Prune merkle tree stores. Use after updating self.block.height in the
    // commit.
    fn prune_merkle_tree_stores(&mut self) -> Result<()> {
        if let Some(limit) = self.storage_read_past_height_limit {
            if self.last_height.0 <= limit {
                return Ok(());
            }

            let min_height = (self.last_height.0 - limit).into();
            if let Some(epoch) = self.block.pred_epochs.get_epoch(min_height) {
                if epoch.0 == 0 {
                    return Ok(());
                } else {
                    // get the start height of the previous epoch because the
                    // Merkle tree stores at the starting
                    // height of the epoch would be used
                    // to restore stores at a height (> min_height) in the epoch
                    self.db.prune_merkle_tree_stores(
                        epoch.prev(),
                        &self.block.pred_epochs,
                    )?;
                }
            }
        }

        Ok(())
    }
}

impl From<MerkleTreeError> for Error {
    fn from(error: MerkleTreeError) -> Self {
        Self::MerkleTreeError(error)
    }
}

/// Helpers for testing components that depend on storage
#[cfg(any(test, feature = "testing"))]
pub mod testing {
    use super::mockdb::MockDB;
    use super::*;
    use crate::ledger::storage::traits::Sha256Hasher;
    use crate::types::address;

    /// `WlStorage` with a mock DB for testing
    pub type TestWlStorage = WlStorage<MockDB, Sha256Hasher>;

    /// Storage with a mock DB for testing.
    ///
    /// Prefer to use [`TestWlStorage`], which implements
    /// `storage_api::StorageRead + StorageWrite` with properly working
    /// `prefix_iter`.
    pub type TestStorage = Storage<MockDB, Sha256Hasher>;

    impl Default for TestStorage {
        fn default() -> Self {
            let chain_id = ChainId::default();
            let tree = MerkleTree::default();
            let block = BlockStorage {
                tree,
                hash: BlockHash::default(),
                height: BlockHeight::default(),
                epoch: Epoch::default(),
                pred_epochs: Epochs::default(),
                results: BlockResults::default(),
            };
            Self {
                db: MockDB::default(),
                chain_id,
                block,
                header: None,
                last_height: BlockHeight(0),
                last_epoch: Epoch::default(),
                next_epoch_min_start_height: BlockHeight::default(),
                next_epoch_min_start_time: DateTimeUtc::now(),
                address_gen: EstablishedAddressGen::new(
                    "Test address generator seed",
                ),
                update_epoch_blocks_delay: None,
                tx_index: TxIndex::default(),
                conversion_state: ConversionState::default(),
                #[cfg(feature = "ferveo-tpke")]
                tx_queue: TxQueue::default(),
                native_token: address::nam(),
<<<<<<< HEAD
                storage_read_past_height_limit: Some(1000),
=======
                ethereum_height: None,
>>>>>>> 3e907072
            }
        }
    }

    #[allow(clippy::derivable_impls)]
    impl Default for TestWlStorage {
        fn default() -> Self {
            Self {
                write_log: Default::default(),
                storage: Default::default(),
            }
        }
    }
}

#[cfg(test)]
mod tests {
    use chrono::{TimeZone, Utc};
    use proptest::prelude::*;
    use proptest::test_runner::Config;
    use rust_decimal_macros::dec;

    use super::testing::*;
    use super::*;
    use crate::ledger::parameters::{self, Parameters};
    use crate::types::time::{self, Duration};

    prop_compose! {
        /// Setup test input data with arbitrary epoch duration, epoch start
        /// height and time, and a block height and time that are greater than
        /// the epoch start height and time, and the change to be applied to
        /// the epoch duration parameters.
        fn arb_and_epoch_duration_start_and_block()
        (
            start_height in 0..1000_u64,
            start_time in 0..10000_i64,
            min_num_of_blocks in 1..10_u64,
            min_duration in 1..100_i64,
            max_expected_time_per_block in 1..100_i64,
        )
        (
            min_num_of_blocks in Just(min_num_of_blocks),
            min_duration in Just(min_duration),
            max_expected_time_per_block in Just(max_expected_time_per_block),
            start_height in Just(start_height),
            start_time in Just(start_time),
            block_height in start_height + 1..(start_height + 2 * min_num_of_blocks),
            block_time in start_time + 1..(start_time + 2 * min_duration),
            // Delta will be applied on the `min_num_of_blocks` parameter
            min_blocks_delta in -(min_num_of_blocks as i64 - 1)..5,
            // Delta will be applied on the `min_duration` parameter
            min_duration_delta in -(min_duration - 1)..50,
            // Delta will be applied on the `max_expected_time_per_block` parameter
            max_time_per_block_delta in -(max_expected_time_per_block - 1)..50,
        ) -> (EpochDuration, i64, BlockHeight, DateTimeUtc, BlockHeight, DateTimeUtc,
                i64, i64, i64) {
            let epoch_duration = EpochDuration {
                min_num_of_blocks,
                min_duration: Duration::seconds(min_duration).into(),
            };
            (epoch_duration, max_expected_time_per_block,
                BlockHeight(start_height), Utc.timestamp_opt(start_time, 0).single().expect("expected valid timestamp").into(),
                BlockHeight(block_height), Utc.timestamp_opt(block_time, 0).single().expect("expected valid timestamp").into(),
                min_blocks_delta, min_duration_delta, max_time_per_block_delta)
        }
    }

    proptest! {
        #![proptest_config(Config {
            cases: 10,
            .. Config::default()
        })]
        /// Test that:
        /// 1. When the minimum blocks have been created since the epoch
        ///    start height and minimum time passed since the epoch start time,
        ///    a new epoch must start.
        /// 2. When the epoch duration parameters change, the current epoch's
        ///    duration doesn't change, but the next one does.
        #[test]
        fn update_epoch_after_its_duration(
            (epoch_duration, max_expected_time_per_block, start_height, start_time, block_height, block_time,
            min_blocks_delta, min_duration_delta, max_time_per_block_delta)
            in arb_and_epoch_duration_start_and_block())
        {
            let mut wl_storage =
            TestWlStorage {
                storage: TestStorage {
                    next_epoch_min_start_height:
                        start_height + epoch_duration.min_num_of_blocks,
                    next_epoch_min_start_time:
                        start_time + epoch_duration.min_duration,
                    ..Default::default()
                },
                ..Default::default()
            };
            let mut parameters = Parameters {
                max_proposal_bytes: Default::default(),
                epoch_duration: epoch_duration.clone(),
                max_expected_time_per_block: Duration::seconds(max_expected_time_per_block).into(),
                vp_whitelist: vec![],
                tx_whitelist: vec![],
                implicit_vp_code_hash: Hash::zero(),
                epochs_per_year: 100,
                pos_gain_p: dec!(0.1),
                pos_gain_d: dec!(0.1),
                staked_ratio: dec!(0.1),
                pos_inflation_amount: 0,
                #[cfg(not(feature = "mainnet"))]
                faucet_account: None,
                #[cfg(not(feature = "mainnet"))]
                wrapper_tx_fees: None,
            };
            parameters.init_storage(&mut wl_storage).unwrap();

            let epoch_before = wl_storage.storage.last_epoch;
            assert_eq!(epoch_before, wl_storage.storage.block.epoch);

            // Try to apply the epoch update
            wl_storage.update_epoch(block_height, block_time).unwrap();

            // Test for 1.
            if block_height.0 - start_height.0
                >= epoch_duration.min_num_of_blocks
                && time::duration_passed(
                    block_time,
                    start_time,
                    epoch_duration.min_duration,
                )
            {
                // Update will now be enqueued for 2 blocks in the future
                assert_eq!(wl_storage.storage.block.epoch, epoch_before);
                assert_eq!(wl_storage.storage.update_epoch_blocks_delay, Some(2));

                let block_height = block_height + 1;
                let block_time = block_time + Duration::seconds(1);
                wl_storage.update_epoch(block_height, block_time).unwrap();
                assert_eq!(wl_storage.storage.block.epoch, epoch_before);
                assert_eq!(wl_storage.storage.update_epoch_blocks_delay, Some(1));

                let block_height = block_height + 1;
                let block_time = block_time + Duration::seconds(1);
                wl_storage.update_epoch(block_height, block_time).unwrap();
                assert_eq!(wl_storage.storage.block.epoch, epoch_before.next());
                assert!(wl_storage.storage.update_epoch_blocks_delay.is_none());

                assert_eq!(wl_storage.storage.next_epoch_min_start_height,
                    block_height + epoch_duration.min_num_of_blocks);
                assert_eq!(wl_storage.storage.next_epoch_min_start_time,
                    block_time + epoch_duration.min_duration);
                assert_eq!(
                    wl_storage.storage.block.pred_epochs.get_epoch(BlockHeight(block_height.0 - 1)),
                    Some(epoch_before));
                assert_eq!(
                    wl_storage.storage.block.pred_epochs.get_epoch(block_height),
                    Some(epoch_before.next()));
            } else {
                assert!(wl_storage.storage.update_epoch_blocks_delay.is_none());
                assert_eq!(wl_storage.storage.block.epoch, epoch_before);
                assert_eq!(
                    wl_storage.storage.block.pred_epochs.get_epoch(BlockHeight(block_height.0 - 1)),
                    Some(epoch_before));
                assert_eq!(
                    wl_storage.storage.block.pred_epochs.get_epoch(block_height),
                    Some(epoch_before));
            }
            // Last epoch should only change when the block is committed
            assert_eq!(wl_storage.storage.last_epoch, epoch_before);

            // Update the epoch duration parameters
            parameters.epoch_duration.min_num_of_blocks =
                (parameters.epoch_duration.min_num_of_blocks as i64 + min_blocks_delta) as u64;
            let min_duration: i64 = parameters.epoch_duration.min_duration.0 as _;
            parameters.epoch_duration.min_duration =
                Duration::seconds(min_duration + min_duration_delta).into();
            parameters.max_expected_time_per_block =
                Duration::seconds(max_expected_time_per_block + max_time_per_block_delta).into();
            parameters::update_max_expected_time_per_block_parameter(&mut wl_storage, &parameters.max_expected_time_per_block).unwrap();
            parameters::update_epoch_parameter(&mut wl_storage, &parameters.epoch_duration).unwrap();

            // Test for 2.
            let epoch_before = wl_storage.storage.block.epoch;
            let height_of_update = wl_storage.storage.next_epoch_min_start_height.0 ;
            let time_of_update = wl_storage.storage.next_epoch_min_start_time;
            let height_before_update = BlockHeight(height_of_update - 1);
            let height_of_update = BlockHeight(height_of_update);
            let time_before_update = time_of_update - Duration::seconds(1);

            // No update should happen before both epoch duration conditions are
            // satisfied
            wl_storage.update_epoch(height_before_update, time_before_update).unwrap();
            assert_eq!(wl_storage.storage.block.epoch, epoch_before);
            assert!(wl_storage.storage.update_epoch_blocks_delay.is_none());
            wl_storage.update_epoch(height_of_update, time_before_update).unwrap();
            assert_eq!(wl_storage.storage.block.epoch, epoch_before);
            assert!(wl_storage.storage.update_epoch_blocks_delay.is_none());
            wl_storage.update_epoch(height_before_update, time_of_update).unwrap();
            assert_eq!(wl_storage.storage.block.epoch, epoch_before);
            assert!(wl_storage.storage.update_epoch_blocks_delay.is_none());

            // Update should be enqueued for 2 blocks in the future starting at or after this height and time
            wl_storage.update_epoch(height_of_update, time_of_update).unwrap();
            assert_eq!(wl_storage.storage.block.epoch, epoch_before);
            assert_eq!(wl_storage.storage.update_epoch_blocks_delay, Some(2));

            // Increment the block height and time to simulate new blocks now
            let height_of_update = height_of_update + 1;
            let time_of_update = time_of_update + Duration::seconds(1);
            wl_storage.update_epoch(height_of_update, time_of_update).unwrap();
            assert_eq!(wl_storage.storage.block.epoch, epoch_before);
            assert_eq!(wl_storage.storage.update_epoch_blocks_delay, Some(1));

            let height_of_update = height_of_update + 1;
            let time_of_update = time_of_update + Duration::seconds(1);
            wl_storage.update_epoch(height_of_update, time_of_update).unwrap();
            assert_eq!(wl_storage.storage.block.epoch, epoch_before.next());
            assert!(wl_storage.storage.update_epoch_blocks_delay.is_none());
            // The next epoch's minimum duration should change
            assert_eq!(wl_storage.storage.next_epoch_min_start_height,
                height_of_update + parameters.epoch_duration.min_num_of_blocks);
            assert_eq!(wl_storage.storage.next_epoch_min_start_time,
                time_of_update + parameters.epoch_duration.min_duration);

            // Increment the block height and time once more to make sure things reset
            let height_of_update = height_of_update + 1;
            let time_of_update = time_of_update + Duration::seconds(1);
            wl_storage.update_epoch(height_of_update, time_of_update).unwrap();
            assert_eq!(wl_storage.storage.block.epoch, epoch_before.next());
            assert!(wl_storage.storage.update_epoch_blocks_delay.is_none());
        }
    }
}<|MERGE_RESOLUTION|>--- conflicted
+++ resolved
@@ -13,11 +13,8 @@
 use core::fmt::Debug;
 use std::cmp::Ordering;
 
-<<<<<<< HEAD
-=======
 use borsh::BorshSerialize;
 use merkle_tree::StorageBytes;
->>>>>>> 3e907072
 pub use merkle_tree::{
     MerkleTree, MerkleTreeStoresRead, MerkleTreeStoresWrite, StoreType,
 };
@@ -42,11 +39,7 @@
     masp, Address, EstablishedAddressGen, InternalAddress,
 };
 use crate::types::chain::{ChainId, CHAIN_ID_LENGTH};
-<<<<<<< HEAD
 use crate::types::hash::{Error as HashError, Hash};
-// TODO
-=======
->>>>>>> 3e907072
 #[cfg(feature = "ferveo-tpke")]
 use crate::types::internal::TxQueue;
 use crate::types::storage::{
@@ -108,14 +101,11 @@
     /// Wrapper txs to be decrypted in the next block proposal
     #[cfg(feature = "ferveo-tpke")]
     pub tx_queue: TxQueue,
-<<<<<<< HEAD
     /// How many block heights in the past can the storage be queried
     pub storage_read_past_height_limit: Option<u64>,
-=======
     /// The latest block height on Ethereum processed, if
     /// the bridge is enabled.
     pub ethereum_height: Option<ethereum_structs::BlockHeight>,
->>>>>>> 3e907072
 }
 
 /// The block storage data
@@ -403,11 +393,8 @@
             #[cfg(feature = "ferveo-tpke")]
             tx_queue: TxQueue::default(),
             native_token,
-<<<<<<< HEAD
             storage_read_past_height_limit,
-=======
             ethereum_height: None,
->>>>>>> 3e907072
         }
     }
 
@@ -687,7 +674,6 @@
         (self.block.hash.clone(), BLOCK_HASH_LENGTH as _)
     }
 
-<<<<<<< HEAD
     /// Get the Merkle tree with stores and diffs in the DB
     /// Use `self.block.tree` if you want that of the current block height
     pub fn get_merkle_tree(
@@ -756,16 +742,13 @@
         Ok(tree)
     }
 
-    /// Get the existence proof
-    #[cfg(any(feature = "tendermint", feature = "tendermint-abcipp"))]
-=======
     /// Get a Tendermint-compatible existence proof.
     ///
     /// Proofs from the Ethereum bridge pool are not
     /// Tendermint-compatible. Requesting for a key
     /// belonging to the bridge pool will cause this
     /// method to error.
->>>>>>> 3e907072
+    #[cfg(any(feature = "tendermint", feature = "tendermint-abcipp"))]
     pub fn get_existence_proof(
         &self,
         key: &Key,
@@ -774,7 +757,6 @@
     ) -> Result<Proof> {
         use std::array;
 
-<<<<<<< HEAD
         if height > self.last_height {
             Err(Error::Temporary {
                 error: format!(
@@ -790,47 +772,6 @@
             tree.get_sub_tree_proof(key, proof)
                 .map(Into::into)
                 .map_err(Error::MerkleTreeError)
-=======
-        use crate::types::storage::MembershipProof;
-
-        if height >= self.get_block_height().0 {
-            if let MembershipProof::ICS23(proof) = self
-                .block
-                .tree
-                .get_sub_tree_existence_proof(array::from_ref(key), vec![value])
-                .map_err(Error::MerkleTreeError)?
-            {
-                self.block
-                    .tree
-                    .get_sub_tree_proof(key, proof)
-                    .map(Into::into)
-                    .map_err(Error::MerkleTreeError)
-            } else {
-                Err(Error::MerkleTreeError(MerkleTreeError::TendermintProof))
-            }
-        } else {
-            match self.db.read_merkle_tree_stores(height)? {
-                Some(stores) => {
-                    let tree = MerkleTree::<H>::new(stores);
-                    if let MembershipProof::ICS23(proof) = tree
-                        .get_sub_tree_existence_proof(
-                            array::from_ref(key),
-                            vec![value],
-                        )
-                        .map_err(Error::MerkleTreeError)?
-                    {
-                        tree.get_sub_tree_proof(key, proof)
-                            .map(Into::into)
-                            .map_err(Error::MerkleTreeError)
-                    } else {
-                        Err(Error::MerkleTreeError(
-                            MerkleTreeError::TendermintProof,
-                        ))
-                    }
-                }
-                None => Err(Error::NoMerkleTree { height }),
-            }
->>>>>>> 3e907072
         }
     }
 
@@ -1075,11 +1016,8 @@
                 #[cfg(feature = "ferveo-tpke")]
                 tx_queue: TxQueue::default(),
                 native_token: address::nam(),
-<<<<<<< HEAD
                 storage_read_past_height_limit: Some(1000),
-=======
                 ethereum_height: None,
->>>>>>> 3e907072
             }
         }
     }
