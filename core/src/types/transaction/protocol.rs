/// Types for sending and verifying txs
/// used in Namada protocols
use borsh::{BorshDeserialize, BorshSerialize};
use serde::{Deserialize, Serialize};

use crate::types::address::Address;

/// A data type containing information used to update the DKG session key
#[derive(
    Debug,
    Clone,
    PartialEq,
    BorshSerialize,
    BorshDeserialize,
    Serialize,
    Deserialize,
)]
pub struct UpdateDkgSessionKey {
    /// The storage key of the validators public DKG session key
    pub address: Address,
    /// The serialization of the new public key associated with the validator
    pub dkg_public_key: Vec<u8>,
}

#[cfg(feature = "ferveo-tpke")]
mod protocol_txs {
    use std::io::{ErrorKind, Write};
    use std::path::Path;

    use borsh::{BorshDeserialize, BorshSchema, BorshSerialize};
    use ferveo::dkg::pv::Message;
    use serde_json;

    use super::*;
    use crate::proto::{Code, Data, Section, Signature, Tx, TxError};
    use crate::types::chain::ChainId;
    use crate::types::key::*;
<<<<<<< HEAD
    use crate::types::transaction::{EllipticCurve, TxError, TxType};
    use crate::types::vote_extensions::{
        bridge_pool_roots, ethereum_events, validator_set_update,
    };
=======
    use crate::types::transaction::{Digest, EllipticCurve, Sha256, TxType};
>>>>>>> 8cf11e1a

    const TX_NEW_DKG_KP_WASM: &str = "tx_update_dkg_session_keypair.wasm";

    #[derive(
        Clone,
        Debug,
        BorshSerialize,
        BorshDeserialize,
        BorshSchema,
        Serialize,
        Deserialize,
    )]
    /// Txs sent by validators as part of internal protocols
    pub struct ProtocolTx {
        /// we require ProtocolTxs be signed
        pub pk: common::PublicKey,
        /// The type of protocol message being sent
        pub tx: ProtocolTxType,
    }

    impl ProtocolTx {
        /// Validate the signature of a protocol tx
        pub fn validate_sig(
            &self,
            signed_hash: [u8; 32],
            sig: &common::Signature,
        ) -> Result<(), TxError> {
            common::SigScheme::verify_signature(&self.pk, &signed_hash, sig)
                .map_err(|err| {
                    TxError::SigError(format!(
                        "ProtocolTx signature verification failed: {}",
                        err
                    ))
                })
        }

        /// Produce a SHA-256 hash of this section
        pub fn hash<'a>(&self, hasher: &'a mut Sha256) -> &'a mut Sha256 {
            hasher.update(
                self.try_to_vec().expect("unable to serialize protocol"),
            );
            hasher
        }
    }

    /// DKG message wrapper type that adds Borsh encoding.
    #[derive(Clone, Debug, Serialize, Deserialize)]
    pub struct DkgMessage(pub Message<EllipticCurve>);

    #[derive(
        Clone,
        Debug,
        BorshSerialize,
        BorshDeserialize,
        BorshSchema,
        Serialize,
        Deserialize,
    )]
    #[allow(clippy::large_enum_variant)]
    /// Types of protocol messages to be sent
    pub enum ProtocolTxType {
        /// Messages to be given to the DKG state machine
        DKG(DkgMessage),
        /// Tx requesting a new DKG session keypair
<<<<<<< HEAD
        NewDkgKeypair(Tx),
        /// Ethereum events contained in vote extensions that
        /// are compressed before being included on chain
        EthereumEvents(ethereum_events::VextDigest),
        /// Collection of signatures over the Ethereum bridge
        /// pool merkle root and nonce.
        BridgePool(bridge_pool_roots::MultiSignedVext),
        /// Validator set updates contained in vote extensions
        ValidatorSetUpdate(validator_set_update::VextDigest),
        /// Ethereum events seen by some validator
        EthEventsVext(ethereum_events::SignedVext),
        /// Signature over the Ethereum bridge pool merkle root and nonce.
        BridgePoolVext(bridge_pool_roots::SignedVext),
        /// Validator set update signed by some validator
        ValSetUpdateVext(validator_set_update::SignedVext),
    }

    impl ProtocolTxType {
        /// Sign a ProtocolTxType and wrap it up in a normal Tx
        pub fn sign(
            self,
            signing_key: &common::SecretKey,
            chain_id: ChainId,
        ) -> Tx {
            let pk = signing_key.ref_to();
            Tx::new(
                vec![],
                Some(
                    TxType::Protocol(ProtocolTx { pk, tx: self })
                        .try_to_vec()
                        .expect("Could not serialize ProtocolTx"),
                ),
                chain_id,
                None,
            )
            .sign(signing_key)
        }

=======
        NewDkgKeypair,
        /// Aggregation of Ethereum state changes
        /// voted on by validators in last block
        EthereumStateUpdate,
    }

    impl ProtocolTxType {
>>>>>>> 8cf11e1a
        /// Create a new tx requesting a new DKG session keypair
        pub fn request_new_dkg_keypair<'a, F>(
            data: UpdateDkgSessionKey,
            signing_key: &common::SecretKey,
            wasm_dir: &'a Path,
            wasm_loader: F,
            chain_id: ChainId,
        ) -> Tx
        where
            F: FnOnce(&'a str, &'static str) -> Vec<u8>,
        {
            let code = wasm_loader(
                wasm_dir
                    .to_str()
                    .expect("Converting path to string should not fail"),
                TX_NEW_DKG_KP_WASM,
            );
            let mut outer_tx =
                Tx::new(TxType::Protocol(Box::new(ProtocolTx {
                    pk: signing_key.ref_to(),
                    tx: Self::NewDkgKeypair,
                })));
            outer_tx.header.chain_id = chain_id;
            outer_tx.set_code(Code::new(code));
            outer_tx.set_data(Data::new(
                data.try_to_vec()
                    .expect("Serializing request should not fail"),
            ));
            outer_tx.add_section(Section::Signature(Signature::new(
                &outer_tx.header_hash(),
                signing_key,
            )));
            outer_tx
        }
    }

    impl BorshSerialize for DkgMessage {
        fn serialize<W: Write>(&self, writer: &mut W) -> std::io::Result<()> {
            let blob = serde_json::to_string(&self.0)
                .map_err(|err| {
                    std::io::Error::new(ErrorKind::InvalidData, err)
                })?
                .as_bytes()
                .to_owned();
            BorshSerialize::serialize(&blob, writer)
        }
    }

    impl BorshDeserialize for DkgMessage {
        fn deserialize(buf: &mut &[u8]) -> std::io::Result<Self> {
            let blob: Vec<u8> = BorshDeserialize::deserialize(buf)?;
            let json = String::from_utf8(blob).map_err(|err| {
                std::io::Error::new(ErrorKind::InvalidData, err)
            })?;
            let msg = serde_json::from_str(&json).map_err(|err| {
                std::io::Error::new(ErrorKind::InvalidData, err)
            })?;
            Ok(Self(msg))
        }
    }

    impl BorshSchema for DkgMessage {
        fn add_definitions_recursively(
            definitions: &mut std::collections::HashMap<
                borsh::schema::Declaration,
                borsh::schema::Definition,
            >,
        ) {
            // Encoded as `Vec<u8>`;
            let elements = "u8".into();
            let definition = borsh::schema::Definition::Sequence { elements };
            definitions.insert(Self::declaration(), definition);
        }

        fn declaration() -> borsh::schema::Declaration {
            "DkgMessage".into()
        }
    }

    impl From<Message<EllipticCurve>> for ProtocolTxType {
        fn from(msg: Message<EllipticCurve>) -> ProtocolTxType {
            ProtocolTxType::DKG(DkgMessage(msg))
        }
    }
}

#[cfg(feature = "ferveo-tpke")]
pub use protocol_txs::*;<|MERGE_RESOLUTION|>--- conflicted
+++ resolved
@@ -35,14 +35,10 @@
     use crate::proto::{Code, Data, Section, Signature, Tx, TxError};
     use crate::types::chain::ChainId;
     use crate::types::key::*;
-<<<<<<< HEAD
-    use crate::types::transaction::{EllipticCurve, TxError, TxType};
+    use crate::types::transaction::{Digest, EllipticCurve, Sha256, TxType};
     use crate::types::vote_extensions::{
         bridge_pool_roots, ethereum_events, validator_set_update,
     };
-=======
-    use crate::types::transaction::{Digest, EllipticCurve, Sha256, TxType};
->>>>>>> 8cf11e1a
 
     const TX_NEW_DKG_KP_WASM: &str = "tx_update_dkg_session_keypair.wasm";
 
@@ -88,6 +84,121 @@
         }
     }
 
+    /// Data associated with Ethereum protocol transactions.
+    #[derive(
+        Clone,
+        Debug,
+        BorshSerialize,
+        BorshDeserialize,
+        BorshSchema,
+        Serialize,
+        Deserialize,
+    )]
+    pub enum EthereumTxData {
+        /// Ethereum events contained in vote extensions that
+        /// are compressed before being included on chain
+        EthereumEvents(ethereum_events::VextDigest),
+        /// Collection of signatures over the Ethereum bridge
+        /// pool merkle root and nonce.
+        BridgePool(bridge_pool_roots::MultiSignedVext),
+        /// Validator set updates contained in vote extensions
+        ValidatorSetUpdate(validator_set_update::VextDigest),
+        /// Ethereum events seen by some validator
+        EthEventsVext(ethereum_events::SignedVext),
+        /// Signature over the Ethereum bridge pool merkle root and nonce.
+        BridgePoolVext(bridge_pool_roots::SignedVext),
+        /// Validator set update signed by some validator
+        ValSetUpdateVext(validator_set_update::SignedVext),
+    }
+
+    impl EthereumTxData {
+        /// Retrieve the protocol transaction type associated with
+        /// an instance of [Ethereum transaction data](EthereumTxData).
+        pub fn tx_type(&self) -> ProtocolTxType {
+            match self {
+                EthereumTxData::EthereumEvents(_) => {
+                    ProtocolTxType::EthereumEvents
+                }
+                EthereumTxData::BridgePool(_) => ProtocolTxType::BridgePool,
+                EthereumTxData::ValidatorSetUpdate(_) => {
+                    ProtocolTxType::ValidatorSetUpdate
+                }
+                EthereumTxData::EthEventsVext(_) => {
+                    ProtocolTxType::EthEventsVext
+                }
+                EthereumTxData::BridgePoolVext(_) => {
+                    ProtocolTxType::BridgePoolVext
+                }
+                EthereumTxData::ValSetUpdateVext(_) => {
+                    ProtocolTxType::ValSetUpdateVext
+                }
+            }
+        }
+
+        /// Sign transaction Ethereum data and wrap it in a [`Tx`].
+        pub fn sign(
+            &self,
+            signing_key: &common::SecretKey,
+            chain_id: ChainId,
+        ) -> Tx {
+            let mut outer_tx =
+                Tx::new(TxType::Protocol(Box::new(ProtocolTx {
+                    pk: signing_key.ref_to(),
+                    tx: self.tx_type(),
+                })));
+            outer_tx.header.chain_id = chain_id;
+            outer_tx.set_data(Data::new(
+                self.try_to_vec()
+                    .expect("Serializing eth protocol tx should not fail"),
+            ));
+            outer_tx.add_section(Section::Signature(Signature::new(
+                &outer_tx.header_hash(),
+                signing_key,
+            )));
+            outer_tx
+        }
+
+        /// Deserialize Ethereum protocol transaction data.
+        pub fn deserialize(
+            tx_type: &ProtocolTxType,
+            data: &[u8],
+        ) -> Result<Self, TxError> {
+            let deserialize: fn(&[u8]) -> _ = match tx_type {
+                ProtocolTxType::EthereumEvents => |data| {
+                    BorshDeserialize::try_from_slice(data)
+                        .map(EthereumTxData::EthereumEvents)
+                },
+                ProtocolTxType::BridgePool => |data| {
+                    BorshDeserialize::try_from_slice(data)
+                        .map(EthereumTxData::BridgePool)
+                },
+                ProtocolTxType::ValidatorSetUpdate => |data| {
+                    BorshDeserialize::try_from_slice(data)
+                        .map(EthereumTxData::ValidatorSetUpdate)
+                },
+                ProtocolTxType::EthEventsVext => |data| {
+                    BorshDeserialize::try_from_slice(data)
+                        .map(EthereumTxData::EthEventsVext)
+                },
+                ProtocolTxType::BridgePoolVext => |data| {
+                    BorshDeserialize::try_from_slice(data)
+                        .map(EthereumTxData::BridgePoolVext)
+                },
+                ProtocolTxType::ValSetUpdateVext => |data| {
+                    BorshDeserialize::try_from_slice(data)
+                        .map(EthereumTxData::ValSetUpdateVext)
+                },
+                tx => {
+                    return Err(TxError::Deserialization(format!(
+                        "Not an Ethereum protocol tx: {tx:?}"
+                    )));
+                }
+            }
+            .map_err(|err| TxError::Deserialization(err.to_string()));
+            deserialize(data)
+        }
+    }
+
     /// DKG message wrapper type that adds Borsh encoding.
     #[derive(Clone, Debug, Serialize, Deserialize)]
     pub struct DkgMessage(pub Message<EllipticCurve>);
@@ -107,54 +218,24 @@
         /// Messages to be given to the DKG state machine
         DKG(DkgMessage),
         /// Tx requesting a new DKG session keypair
-<<<<<<< HEAD
-        NewDkgKeypair(Tx),
+        NewDkgKeypair,
         /// Ethereum events contained in vote extensions that
         /// are compressed before being included on chain
-        EthereumEvents(ethereum_events::VextDigest),
+        EthereumEvents,
         /// Collection of signatures over the Ethereum bridge
         /// pool merkle root and nonce.
-        BridgePool(bridge_pool_roots::MultiSignedVext),
+        BridgePool,
         /// Validator set updates contained in vote extensions
-        ValidatorSetUpdate(validator_set_update::VextDigest),
+        ValidatorSetUpdate,
         /// Ethereum events seen by some validator
-        EthEventsVext(ethereum_events::SignedVext),
+        EthEventsVext,
         /// Signature over the Ethereum bridge pool merkle root and nonce.
-        BridgePoolVext(bridge_pool_roots::SignedVext),
+        BridgePoolVext,
         /// Validator set update signed by some validator
-        ValSetUpdateVext(validator_set_update::SignedVext),
+        ValSetUpdateVext,
     }
 
     impl ProtocolTxType {
-        /// Sign a ProtocolTxType and wrap it up in a normal Tx
-        pub fn sign(
-            self,
-            signing_key: &common::SecretKey,
-            chain_id: ChainId,
-        ) -> Tx {
-            let pk = signing_key.ref_to();
-            Tx::new(
-                vec![],
-                Some(
-                    TxType::Protocol(ProtocolTx { pk, tx: self })
-                        .try_to_vec()
-                        .expect("Could not serialize ProtocolTx"),
-                ),
-                chain_id,
-                None,
-            )
-            .sign(signing_key)
-        }
-
-=======
-        NewDkgKeypair,
-        /// Aggregation of Ethereum state changes
-        /// voted on by validators in last block
-        EthereumStateUpdate,
-    }
-
-    impl ProtocolTxType {
->>>>>>> 8cf11e1a
         /// Create a new tx requesting a new DKG session keypair
         pub fn request_new_dkg_keypair<'a, F>(
             data: UpdateDkgSessionKey,
