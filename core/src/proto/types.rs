--- conflicted
+++ resolved
@@ -23,6 +23,7 @@
 use thiserror::Error;
 
 use super::generated::types;
+use crate::ledger::gas::{GasMetering, VpGasMeter, VERIFY_TX_SIG_GAS_COST};
 use crate::ledger::storage::{KeccakHasher, Sha256Hasher, StorageHasher};
 use crate::ledger::testnet_pow;
 #[cfg(any(feature = "tendermint", feature = "tendermint-abcipp"))]
@@ -71,6 +72,8 @@
     InvalidJSONDeserialization(String),
     #[error("The wrapper signature is invalid.")]
     InvalidWrapperSignature,
+    #[error("Signature verification went out of gas")]
+    OutOfGas,
 }
 
 pub type Result<T> = std::result::Result<T, Error>;
@@ -1346,6 +1349,7 @@
         public_keys_index_map: AccountPublicKeysMap,
         threshold: u8,
         max_signatures: Option<u8>,
+        gas_meter: &mut VpGasMeter,
     ) -> std::result::Result<(), Error> {
         let max_signatures = max_signatures.unwrap_or(u8::MAX);
         let mut valid_signatures = 0;
@@ -1387,6 +1391,9 @@
                             &signatures.get_raw_hash(),
                         )
                         .is_ok();
+                    gas_meter
+                        .consume(VERIFY_TX_SIG_GAS_COST)
+                        .map_err(|_| Error::OutOfGas)?;
                     if is_valid_signature {
                         valid_signatures += 1;
                     }
@@ -1489,13 +1496,8 @@
     /// Encrypt all sections in this transaction other than the header and
     /// signatures over it
     #[cfg(feature = "ferveo-tpke")]
-<<<<<<< HEAD
-    pub fn encrypt(&mut self, pubkey: &EncryptionKey) {
+    pub fn encrypt(&mut self, pubkey: &EncryptionKey) -> &mut Self {
         use crate::types::hash::Hash;
-
-=======
-    pub fn encrypt(&mut self, pubkey: &EncryptionKey) -> &mut Self {
->>>>>>> 0c4c7871
         let header_hash = self.header_hash();
         let mut plaintexts = vec![];
         // Iterate backwrds to sidestep the effects of deletion on indexing
@@ -1688,20 +1690,22 @@
     pub fn add_wrapper(
         &mut self,
         fee: Fee,
-        gas_payer: common::PublicKey,
+        fee_payer: common::PublicKey,
         epoch: Epoch,
         gas_limit: GasLimit,
         #[cfg(not(feature = "mainnet"))] requires_pow: Option<
             testnet_pow::Solution,
         >,
+        fee_unshield_hash: Option<crate::types::hash::Hash>,
     ) -> &mut Self {
         self.header.tx_type = TxType::Wrapper(Box::new(WrapperTx::new(
             fee,
-            gas_payer,
+            fee_payer,
             epoch,
             gas_limit,
             #[cfg(not(feature = "mainnet"))]
             requires_pow,
+            fee_unshield_hash,
         )));
         self
     }
