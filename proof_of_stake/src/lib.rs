--- conflicted
+++ resolved
@@ -35,11 +35,7 @@
 };
 use namada_core::ledger::storage_api::collections::{LazyCollection, LazySet};
 use namada_core::ledger::storage_api::{
-<<<<<<< HEAD
-    self, token, ResultExt, StorageRead, StorageWrite,
-=======
-    self, governance, ResultExt, StorageRead, StorageWrite,
->>>>>>> d4511d04
+    self, governance, token, ResultExt, StorageRead, StorageWrite,
 };
 use namada_core::types::address::{Address, InternalAddress};
 use namada_core::types::dec::Dec;
@@ -48,11 +44,7 @@
 };
 pub use namada_core::types::storage::{Epoch, Key, KeySeg};
 use once_cell::unsync::Lazy;
-<<<<<<< HEAD
-pub use parameters::PosParams;
-=======
-use parameters::{OwnedPosParams, PosParams};
->>>>>>> d4511d04
+pub use parameters::{OwnedPosParams, PosParams};
 use rewards::PosRewardsCalculator;
 use storage::{
     bonds_for_source_prefix, bonds_prefix, consensus_keys_key,
@@ -60,15 +52,7 @@
     is_validator_slashes_key, last_block_proposer_key, params_key,
     slashes_prefix, unbonds_for_source_prefix, unbonds_prefix,
     validator_address_raw_hash_key, validator_last_slash_key,
-<<<<<<< HEAD
     validator_max_commission_rate_change_key,
-=======
-    validator_max_commission_rate_change_key, BondDetails,
-    BondsAndUnbondsDetail, BondsAndUnbondsDetails, EpochedSlashes,
-    ReverseOrdTokenAmount, RewardsAccumulator, SlashedAmount,
-    TotalConsensusStakes, UnbondDetails, ValidatorAddresses,
-    ValidatorProtocolKeys, ValidatorUnbondRecords,
->>>>>>> d4511d04
 };
 use types::{
     into_tm_voting_power, BelowCapacityValidatorSet,
@@ -83,8 +67,8 @@
     Slashes, TotalConsensusStakes, TotalDeltas, TotalRedelegatedBonded,
     TotalRedelegatedUnbonded, UnbondDetails, Unbonds, ValidatorAddresses,
     ValidatorConsensusKeys, ValidatorDeltas, ValidatorEthColdKeys,
-    ValidatorEthHotKeys, ValidatorPositionAddresses, ValidatorSetPositions,
-    ValidatorSetUpdate, ValidatorState, ValidatorStates,
+    ValidatorEthHotKeys, ValidatorPositionAddresses, ValidatorProtocolKeys,
+    ValidatorSetPositions, ValidatorSetUpdate, ValidatorState, ValidatorStates,
     ValidatorTotalUnbonded, VoteInfo, WeightedValidator,
 };
 
@@ -101,169 +85,6 @@
         .get_native_token()
         .expect("Must be able to read native token address")
 }
-
-<<<<<<< HEAD
-/// Number of epochs below the current epoch for which full validator sets are
-/// stored
-const STORE_VALIDATOR_SETS_LEN: u64 = 2;
-
-// ---- Storage handles ----
-=======
-#[allow(missing_docs)]
-#[derive(Error, Debug)]
-pub enum GenesisError {
-    #[error("Voting power overflow: {0}")]
-    VotingPowerOverflow(TryFromIntError),
-}
-
-#[allow(missing_docs)]
-#[derive(Error, Debug)]
-pub enum InflationError {
-    #[error("Error in calculating rewards: {0}")]
-    Rewards(rewards::RewardsError),
-    #[error("Expected validator {0} to be in consensus set but got: {1:?}")]
-    ExpectedValidatorInConsensus(Address, Option<ValidatorState>),
-}
-
-#[allow(missing_docs)]
-#[derive(Error, Debug)]
-pub enum BecomeValidatorError {
-    #[error("The given address {0} is already a validator")]
-    AlreadyValidator(Address),
-}
-
-#[allow(missing_docs)]
-#[derive(Error, Debug)]
-pub enum BondError {
-    #[error("The given address {0} is not a validator address")]
-    NotAValidator(Address),
-    #[error(
-        "The given source address {0} is a validator address. Validators may \
-         not delegate."
-    )]
-    SourceMustNotBeAValidator(Address),
-    #[error("The given validator address {0} is inactive")]
-    InactiveValidator(Address),
-    #[error("Voting power overflow: {0}")]
-    VotingPowerOverflow(TryFromIntError),
-}
-
-#[allow(missing_docs)]
-#[derive(Error, Debug)]
-pub enum UnbondError {
-    #[error("No bond could be found")]
-    NoBondFound,
-    #[error(
-        "Trying to withdraw more tokens ({0}) than the amount bonded ({0})"
-    )]
-    UnbondAmountGreaterThanBond(String, String),
-    #[error("No bonds found for the validator {0}")]
-    ValidatorHasNoBonds(Address),
-    #[error("Voting power not found for the validator {0}")]
-    ValidatorHasNoVotingPower(Address),
-    #[error("Voting power overflow: {0}")]
-    VotingPowerOverflow(TryFromIntError),
-    #[error("Trying to unbond from a frozen validator: {0}")]
-    ValidatorIsFrozen(Address),
-}
-
-#[allow(missing_docs)]
-#[derive(Error, Debug)]
-pub enum WithdrawError {
-    #[error("No unbond could be found for {0}")]
-    NoUnbondFound(BondId),
-    #[error("No unbond may be withdrawn yet for {0}")]
-    NoWithdrawableUnbond(BondId),
-}
-
-#[allow(missing_docs)]
-#[derive(Error, Debug)]
-pub enum SlashError {
-    #[error("The validator {0} has no total deltas value")]
-    ValidatorHasNoTotalDeltas(Address),
-    #[error("The validator {0} has no voting power")]
-    ValidatorHasNoVotingPower(Address),
-    #[error("Unexpected slash token change")]
-    InvalidSlashChange(i128),
-    #[error("Voting power overflow: {0}")]
-    VotingPowerOverflow(TryFromIntError),
-    #[error("Unexpected negative stake {0} for validator {1}")]
-    NegativeStake(i128, Address),
-}
-
-#[allow(missing_docs)]
-#[derive(Error, Debug)]
-pub enum CommissionRateChangeError {
-    #[error("Unexpected negative commission rate {0} for validator {1}")]
-    NegativeRate(Dec, Address),
-    #[error("Rate change of {0} is too large for validator {1}")]
-    RateChangeTooLarge(Dec, Address),
-    #[error(
-        "There is no maximum rate change written in storage for validator {0}"
-    )]
-    NoMaxSetInStorage(Address),
-    #[error("Cannot write to storage for validator {0}")]
-    CannotWrite(Address),
-    #[error("Cannot read storage for validator {0}")]
-    CannotRead(Address),
-}
-
-#[allow(missing_docs)]
-#[derive(Error, Debug)]
-pub enum UnjailValidatorError {
-    #[error("The given address {0} is not a validator address")]
-    NotAValidator(Address),
-    #[error("The given address {0} is not jailed in epoch {1}")]
-    NotJailed(Address, Epoch),
-    #[error(
-        "The given address {0} is not eligible for unnjailing until epoch \
-         {1}: current epoch is {2}"
-    )]
-    NotEligible(Address, Epoch, Epoch),
-}
-
-impl From<BecomeValidatorError> for storage_api::Error {
-    fn from(err: BecomeValidatorError) -> Self {
-        Self::new(err)
-    }
-}
-
-impl From<BondError> for storage_api::Error {
-    fn from(err: BondError) -> Self {
-        Self::new(err)
-    }
-}
-
-impl From<UnbondError> for storage_api::Error {
-    fn from(err: UnbondError) -> Self {
-        Self::new(err)
-    }
-}
-
-impl From<WithdrawError> for storage_api::Error {
-    fn from(err: WithdrawError) -> Self {
-        Self::new(err)
-    }
-}
-
-impl From<CommissionRateChangeError> for storage_api::Error {
-    fn from(err: CommissionRateChangeError) -> Self {
-        Self::new(err)
-    }
-}
-
-impl From<InflationError> for storage_api::Error {
-    fn from(err: InflationError) -> Self {
-        Self::new(err)
-    }
-}
-
-impl From<UnjailValidatorError> for storage_api::Error {
-    fn from(err: UnjailValidatorError) -> Self {
-        Self::new(err)
-    }
-}
->>>>>>> d4511d04
 
 /// Get the storage handle to the epoched consensus validator set
 pub fn consensus_validator_set_handle() -> ConsensusValidatorSets {
@@ -425,7 +246,6 @@
     RewardsProducts::open(key)
 }
 
-<<<<<<< HEAD
 /// Get the storage handle to a validator's incoming redelegations
 pub fn validator_incoming_redelegations_handle(
     validator: &Address,
@@ -474,10 +294,7 @@
     DelegatorRedelegatedUnbonded::open(key)
 }
 
-/// Init genesis
-=======
 /// Init genesis. Requires that the governance parameters are initialized.
->>>>>>> d4511d04
 pub fn init_genesis<S>(
     storage: &mut S,
     params: &OwnedPosParams,
@@ -2302,7 +2119,7 @@
 // `def foldAndSlashRedelegatedBondsMap`
 fn fold_and_slash_redelegated_bonds<S>(
     storage: &S,
-    params: &PosParams,
+    params: &OwnedPosParams,
     redelegated_unbonds: &EagerRedelegatedBondsMap,
     start_epoch: Epoch,
     list_slashes: &[Slash],
@@ -2353,7 +2170,7 @@
 /// - `amount` - the amount of slashable tokens.
 // `def applyListSlashes`
 fn apply_list_slashes(
-    params: &PosParams,
+    params: &OwnedPosParams,
     slashes: &[Slash],
     amount: token::Amount,
 ) -> token::Amount {
@@ -2373,7 +2190,7 @@
 /// that a set of slashes may have been previously applied.
 // `def computeSlashableAmount`
 fn compute_slashable_amount(
-    params: &PosParams,
+    params: &OwnedPosParams,
     slash: &Slash,
     amount: token::Amount,
     computed_slashes: &BTreeMap<Epoch, token::Amount>,
@@ -2806,7 +2623,7 @@
 // `def computeAmountAfterSlashingUnbond`
 fn compute_amount_after_slashing_unbond<S>(
     storage: &S,
-    params: &PosParams,
+    params: &OwnedPosParams,
     unbonds: &BTreeMap<Epoch, token::Amount>,
     redelegated_unbonds: &EagerRedelegatedUnbonds,
     slashes: Vec<Slash>,
@@ -2861,7 +2678,7 @@
 // `def computeAmountAfterSlashingWithdraw`
 fn compute_amount_after_slashing_withdraw<S>(
     storage: &S,
-    params: &PosParams,
+    params: &OwnedPosParams,
     unbonds_and_redelegated_unbonds: &BTreeMap<
         (Epoch, Epoch),
         (token::Amount, EagerRedelegatedBondsMap),
@@ -4664,23 +4481,13 @@
         *cur_rate = cmp::min(Dec::one(), *cur_rate + slash_rate);
     }
 
-<<<<<<< HEAD
+    // Update the epochs of enqueued slashes in storage
+    enqueued_slashes_handle().update_data(storage, &params, current_epoch)?;
+
     // `resultSlashing`
     let mut map_validator_slash: EagerRedelegatedBondsMap = BTreeMap::new();
     for (validator, slash_rate) in eager_validator_slash_rates {
         process_validator_slash(
-=======
-    // Update the epochs of enqueued slashes in storage
-    enqueued_slashes_handle().update_data(storage, &params, current_epoch)?;
-
-    let mut deltas_for_update: HashMap<Address, Vec<(u64, token::Change)>> =
-        HashMap::new();
-
-    // Store the final processed slashes to their corresponding validators, then
-    // update the deltas
-    for (validator, enqueued_slashes) in validators_and_slashes.into_iter() {
-        let validator_stake_at_infraction = read_validator_stake(
->>>>>>> d4511d04
             storage,
             &params,
             &validator,
@@ -4699,54 +4506,7 @@
         for slash in slashes {
             validator_slashes.push(storage, slash)?;
         }
-<<<<<<< HEAD
-    }
-=======
-        total_rate = cmp::min(Dec::one(), total_rate);
-
-        // Find the total amount deducted from the deltas due to unbonds that
-        // became active after the infraction epoch, accounting for slashes
-        let mut total_unbonded = token::Amount::default();
-
-        let total_bonded_handle = total_bonded_handle(&validator);
-        let mut sum_post_bonds = token::Change::default();
-
-        // Start from after the infraction epoch up thru last epoch before
-        // processing
-        tracing::debug!("Iterating over unbonds after the infraction epoch");
-        for epoch in Epoch::iter_bounds_inclusive(
-            infraction_epoch.next(),
-            current_epoch.prev(),
-        ) {
-            tracing::debug!("Epoch {}", epoch);
-            let mut recent_unbonds = token::Change::default();
-            let unbonds = unbond_records_handle(&validator).at(&epoch);
-            for unbond in unbonds.iter(storage)? {
-                let (start, unbond_amount) = unbond?;
-                tracing::debug!(
-                    "UnbondRecord: amount = {}, start_epoch {}",
-                    unbond_amount.to_string_native(),
-                    &start
-                );
-                if start <= infraction_epoch {
-                    let prev_slashes = find_slashes_in_range(
-                        storage,
-                        start,
-                        Some(
-                            infraction_epoch
-                                .checked_sub(
-                                    params.unbonding_len
-                                        + params.cubic_slashing_window_length,
-                                )
-                                .unwrap_or_default(),
-                        ),
-                        &validator,
-                    )?;
-                    tracing::debug!(
-                        "Slashes for this unbond: {:?}",
-                        prev_slashes
-                    );
->>>>>>> d4511d04
+    }
 
     // Update the validator stakes
     for (validator, slash_amounts) in map_validator_slash {
@@ -4788,36 +4548,8 @@
         // automatically?
     }
 
-<<<<<<< HEAD
     Ok(())
 }
-=======
-            for unbond in unbonds.iter(storage)? {
-                let (start, unbond_amount) = unbond?;
-                tracing::debug!(
-                    "UnbondRecord: amount = {}, start_epoch {}",
-                    unbond_amount.to_string_native(),
-                    &start
-                );
-                if start <= infraction_epoch {
-                    let prev_slashes = find_slashes_in_range(
-                        storage,
-                        start,
-                        Some(
-                            infraction_epoch
-                                .checked_sub(
-                                    params.unbonding_len
-                                        + params.cubic_slashing_window_length,
-                                )
-                                .unwrap_or_default(),
-                        ),
-                        &validator,
-                    )?;
-                    tracing::debug!(
-                        "Slashes for this unbond: {:?}",
-                        prev_slashes
-                    );
->>>>>>> d4511d04
 
 /// Process a slash by (i) slashing the misbehaving validator; and (ii) any
 /// validator to which it has redelegated some tokens and the slash misbehaving
@@ -4934,7 +4666,7 @@
 #[allow(clippy::too_many_arguments)]
 fn slash_validator_redelegation<S>(
     storage: &S,
-    params: &PosParams,
+    params: &OwnedPosParams,
     src_validator: &Address,
     current_epoch: Epoch,
     outgoing_redelegations: &NestedMap<Epoch, LazyMap<Epoch, token::Amount>>,
@@ -4986,7 +4718,7 @@
 #[allow(clippy::too_many_arguments)]
 fn slash_redelegation<S>(
     storage: &S,
-    params: &PosParams,
+    params: &OwnedPosParams,
     amount: token::Amount,
     bond_start: Epoch,
     redel_bond_start: Epoch,
@@ -5112,7 +4844,7 @@
 // `def slashValidator`
 fn slash_validator<S>(
     storage: &S,
-    params: &PosParams,
+    params: &OwnedPosParams,
     validator: &Address,
     slash_rate: Dec,
     current_epoch: Epoch,
@@ -5237,7 +4969,7 @@
 /// - `redelegated_bonds`
 fn compute_bond_at_epoch<S>(
     storage: &S,
-    params: &PosParams,
+    params: &OwnedPosParams,
     validator: &Address,
     epoch: Epoch,
     start: Epoch,
@@ -5285,7 +5017,7 @@
 #[allow(clippy::too_many_arguments)]
 fn compute_slash_bond_at_epoch<S>(
     storage: &S,
-    params: &PosParams,
+    params: &OwnedPosParams,
     validator: &Address,
     epoch: Epoch,
     infraction_epoch: Epoch,
@@ -5444,7 +5176,6 @@
     Ok(slashes)
 }
 
-<<<<<<< HEAD
 /// Redelegate bonded tokens from a source validator to a destination validator
 pub fn redelegate_tokens<S>(
     storage: &mut S,
@@ -5649,7 +5380,8 @@
     )?;
 
     Ok(())
-=======
+}
+
 /// Init PoS genesis wrapper helper that also initializes gov params that are
 /// used in PoS with default values.
 #[cfg(any(test, feature = "testing"))]
@@ -5666,5 +5398,4 @@
     gov_params.init_storage(storage)?;
     crate::init_genesis(storage, &owned, validators, current_epoch)?;
     crate::read_non_pos_owned_params(storage, owned)
->>>>>>> d4511d04
 }