--- conflicted
+++ resolved
@@ -25,104 +25,19 @@
 pub type ValidatorStates = Epoched<ValidatorState, OffsetPipelineLen>;
 /// Epoched validator's total deltas.
 pub type ValidatorDeltas = EpochedDelta<token::Change, OffsetUnbondingLen>;
+/// Epoched validator's eth key.
+pub type ValidatorEthKey = Epoched<common::PublicKey, OffsetPipelineLen>;
 
 /// Epoched bond.
 pub type Bonds = EpochedDelta<Bond, OffsetUnbondingLen>;
 /// Epoched unbond.
 pub type Unbonds = EpochedDelta<Unbond, OffsetUnbondingLen>;
 /// Epoched validator set.
-<<<<<<< HEAD
-pub type ValidatorSets<Address> =
-    Epoched<ValidatorSet<Address>, OffsetUnbondingLen>;
-/// Epoched total voting power.
-pub type TotalVotingPowers = EpochedDelta<VotingPowerDelta, OffsetUnbondingLen>;
-/// Epoched validator's eth key.
-pub type ValidatorEthKey<PublicKey> = Epoched<PublicKey, OffsetPipelineLen>;
-
-/// Eth address derived from secp256k1 key
-#[derive(
-    Debug,
-    Eq,
-    PartialEq,
-    PartialOrd,
-    Ord,
-    Hash,
-    BorshSerialize,
-    BorshDeserialize,
-    BorshSchema,
-)]
-pub struct EthAddress(pub [u8; 20]);
-
-/// A ref-to-value conversion that may fail
-
-pub trait TryRefTo<T> {
-    /// The error
-    type Error;
-    /// Try to perform the conversion.
-    fn try_ref_to(&self) -> Result<T, Self::Error>;
-}
-
-/// Epoch identifier. Epochs are identified by consecutive natural numbers.
-///
-/// In the API functions, this type is wrapped in [`Into`]. When using this
-/// library, to replace [`Epoch`] with a custom type, simply implement [`From`]
-/// to and from the types here.
-#[derive(
-    Debug,
-    Default,
-    Clone,
-    Copy,
-    PartialEq,
-    Eq,
-    PartialOrd,
-    Ord,
-    Hash,
-    BorshDeserialize,
-    BorshSerialize,
-    BorshSchema,
-)]
-pub struct Epoch(u64);
-
-/// Voting power is calculated from staked tokens.
-#[derive(
-    Debug,
-    Default,
-    Clone,
-    Copy,
-    PartialEq,
-    Eq,
-    PartialOrd,
-    Ord,
-    Hash,
-    BorshDeserialize,
-    BorshSerialize,
-    BorshSchema,
-)]
-pub struct VotingPower(u64);
-
-/// A change of voting power.
-#[derive(
-    Debug,
-    Default,
-    Clone,
-    Copy,
-    PartialEq,
-    Eq,
-    PartialOrd,
-    Ord,
-    Hash,
-    BorshDeserialize,
-    BorshSerialize,
-    BorshSchema,
-)]
-pub struct VotingPowerDelta(i64);
-=======
 pub type ValidatorSets = Epoched<ValidatorSet, OffsetUnbondingLen>;
 /// Epoched total deltas.
 pub type TotalDeltas = EpochedDelta<token::Change, OffsetUnbondingLen>;
 /// Epoched validator commission rate
 pub type CommissionRates = Epoched<Decimal, OffsetPipelineLen>;
->>>>>>> 7ed315a9
 
 /// A genesis validator definition.
 #[derive(
@@ -142,22 +57,16 @@
     /// Staked tokens are put into a self-bond
     pub tokens: token::Amount,
     /// A public key used for signing validator's consensus actions
-<<<<<<< HEAD
-    pub consensus_key: PK,
-    /// An public key associated with the staking reward address
-    pub staking_reward_key: PK,
+    pub consensus_key: common::PublicKey,
     /// An Eth bridge governance public key
-    pub eth_cold_key: PK,
+    pub eth_cold_key: common::PublicKey,
     /// An Eth bridge hot signing public key used for validator set updates and
     /// cross-chain transactions
-    pub eth_hot_key: PK,
-=======
-    pub consensus_key: common::PublicKey,
+    pub eth_hot_key: common::PublicKey,
     /// Commission rate charged on rewards for delegators (bounded inside 0-1)
     pub commission_rate: Decimal,
     /// Maximum change in commission rate permitted per epoch
     pub max_commission_rate_change: Decimal,
->>>>>>> 7ed315a9
 }
 
 /// An update of the active and inactive validator set.
