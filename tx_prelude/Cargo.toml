--- conflicted
+++ resolved
@@ -21,22 +21,11 @@
 ]
 
 [dependencies]
-<<<<<<< HEAD
-masp_primitives = { git = "https://github.com/anoma/masp", rev = "9320c6b69b5d2e97134866871e960f0a31703813" }
-=======
->>>>>>> ce6abb08
 namada_core = {path = "../core", default-features = false}
 namada_macros = {path = "../macros"}
 namada_proof_of_stake = {path = "../proof_of_stake", default-features = false}
 namada_vm_env = {path = "../vm_env", default-features = false}
-<<<<<<< HEAD
-borsh = "0.9.0"
-sha2 = "0.10.1"
-thiserror = "1.0.38"
-=======
 borsh.workspace = true
 masp_primitives.workspace = true
-rust_decimal.workspace = true
 sha2.workspace = true
-thiserror.workspace = true
->>>>>>> ce6abb08
+thiserror.workspace = true