--- conflicted
+++ resolved
@@ -16,13 +16,7 @@
 use itertools::Either;
 use masp_primitives::asset_type::AssetType;
 use masp_primitives::merkle_tree::MerklePath;
-<<<<<<< HEAD
-use masp_primitives::primitives::ViewingKey;
-use masp_primitives::sapling::Node;
-=======
 use masp_primitives::sapling::{Node, ViewingKey};
-use masp_primitives::transaction::components::Amount;
->>>>>>> a5bad396
 use masp_primitives::zip32::ExtendedFullViewingKey;
 use namada::core::types::transaction::governance::ProposalType;
 use namada::ledger::args::InputAmount;
@@ -39,7 +33,7 @@
     self, BondId, BondsAndUnbondsDetail, CommissionPair, PosParams, Slash,
 };
 use namada::ledger::queries::RPC;
-use namada::ledger::rpc::{query_epoch, TxResponse};
+use namada::ledger::rpc::{format_denominated_amount, query_epoch, TxResponse};
 use namada::ledger::storage::ConversionState;
 use namada::ledger::wallet::{AddressVpType, Wallet};
 use namada::proof_of_stake::types::WeightedValidator;
@@ -51,9 +45,7 @@
 use namada::types::key::*;
 use namada::types::masp::{BalanceOwner, ExtendedViewingKey, PaymentAddress};
 use namada::types::storage::{BlockHeight, BlockResults, Epoch, Key, KeySeg};
-use namada::types::token::{
-    Change, DenominatedAmount, Denomination, MaspDenom, TokenAddress,
-};
+use namada::types::token::{Change, Denomination, MaspDenom, TokenAddress};
 use namada::types::{storage, token};
 
 use crate::cli::{self, args};
@@ -2317,31 +2309,6 @@
     })
 }
 
-/// Look up the denomination of a token in order to format it
-/// correctly as a string.
-pub(super) async fn format_denominated_amount<
-    C: namada::ledger::queries::Client + Sync,
->(
-    client: &C,
-    token: &TokenAddress,
-    amount: token::Amount,
-) -> String {
-    let denom = unwrap_client_response::<C, Option<Denomination>>(
-        RPC.vp()
-            .token()
-            .denomination(client, &token.address, &token.sub_prefix)
-            .await,
-    )
-    .unwrap_or_else(|| {
-        println!(
-            "No denomination found for token: {token}, defaulting to zero \
-             decimal places"
-        );
-        0.into()
-    });
-    DenominatedAmount { amount, denom }.to_string()
-}
-
 /// Get the correct representation of the amount given the token type.
 pub async fn validate_amount<C: namada::ledger::queries::Client + Sync>(
     client: &C,
