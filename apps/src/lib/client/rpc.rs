--- conflicted
+++ resolved
@@ -2342,21 +2342,9 @@
         .wallet()
         .await
         .get_addresses_with_vp_type(AddressVpType::Token);
-<<<<<<< HEAD
-    let masp_addr = MASP;
-    let key_prefix: Key = masp_addr.to_db_key().into();
-    let state_key = key_prefix
-        .push(&(token::CONVERSION_KEY_PREFIX.to_owned()))
-        .unwrap();
-    let conv_state: ConversionState =
-        query_storage_value(context.client(), &state_key)
-            .await
-            .expect("Conversions should be defined");
-=======
     let conversions = rpc::query_conversions(context.client())
         .await
         .expect("Conversions should be defined");
->>>>>>> b6b45372
     // Track whether any non-sentinel conversions are found
     let mut conversions_found = false;
     for (addr, epoch, amt) in conversions.values() {
