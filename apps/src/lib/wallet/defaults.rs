//! Default addresses and keys.

#[cfg(any(test, feature = "dev"))]
pub use dev::{
    addresses, albert_address, albert_keypair, bertha_address, bertha_keypair,
    christel_address, christel_keypair, daewon_address, daewon_keypair,
    ester_address, ester_keypair, keys, validator_address, validator_keypair,
    validator_keys,
};
use namada::core::ledger::eth_bridge::storage::bridge_pool::BRIDGE_POOL_ADDRESS;
use namada::ledger::wallet::alias::Alias;
use namada::ledger::{eth_bridge, governance, pgf, pos};
use namada::types::address::Address;
use namada::types::key::*;

use crate::config::genesis::genesis_config::GenesisConfig;

/// The default addresses with their aliases.
pub fn addresses_from_genesis(genesis: GenesisConfig) -> Vec<(Alias, Address)> {
    // Internal addresses
    let mut addresses: Vec<(Alias, Address)> = vec![
        ("pos".into(), pos::ADDRESS),
        ("pos_slash_pool".into(), pos::SLASH_POOL_ADDRESS),
        ("governance".into(), governance::ADDRESS),
        ("eth_bridge".into(), eth_bridge::ADDRESS),
<<<<<<< HEAD
=======
        ("bridge_pool".into(), BRIDGE_POOL_ADDRESS),
>>>>>>> 9b67281e
        ("pgf".into(), pgf::ADDRESS),
    ];
    // Genesis validators
    let validator_addresses =
        genesis.validator.into_iter().map(|(alias, validator)| {
            // The address must be set in the genesis config file
            (
                alias.into(),
                Address::decode(validator.address.unwrap()).unwrap(),
            )
        });
    addresses.extend(validator_addresses);
    // Genesis tokens
    let token_addresses = genesis.token.into_iter().map(|(alias, token)| {
        // The address must be set in the genesis config file
        (
            alias.into(),
            Address::decode(token.address.unwrap()).unwrap(),
        )
    });
    addresses.extend(token_addresses);
    // Genesis established accounts
    if let Some(accounts) = genesis.established {
        let est_addresses = accounts.into_iter().map(|(alias, established)| {
            // The address must be set in the genesis config file
            (
                alias.into(),
                Address::decode(established.address.unwrap()).unwrap(),
            )
        });
        addresses.extend(est_addresses);
    }
    // Genesis implicit accounts
    if let Some(accounts) = genesis.implicit {
        let imp_addresses =
            accounts.into_iter().filter_map(|(alias, implicit)| {
                // The public key may not be revealed, only add it if it is
                implicit.public_key.map(|pk| {
                    let pk: common::PublicKey = pk.to_public_key().unwrap();
                    let addr: Address = (&pk).into();
                    (alias.into(), addr)
                })
            });
        addresses.extend(imp_addresses);
    }
    addresses
}

#[cfg(any(test, feature = "dev"))]
mod dev {
    use std::collections::HashMap;

    use borsh::BorshDeserialize;
    use namada::ledger::wallet::alias::Alias;
    use namada::ledger::{governance, pgf, pos};
    use namada::types::address::{
        apfel, btc, dot, eth, kartoffel, nam, schnitzel, Address,
    };
    use namada::types::key::dkg_session_keys::DkgKeypair;
    use namada::types::key::*;

    /// Generate a new protocol signing keypair, eth hot key and DKG session
    /// keypair
    pub fn validator_keys() -> (common::SecretKey, common::SecretKey, DkgKeypair)
    {
        // ed25519 bytes
        let bytes: [u8; 33] = [
            0, 200, 107, 23, 252, 78, 80, 8, 164, 142, 3, 194, 33, 12, 250,
            169, 211, 127, 47, 13, 194, 54, 199, 81, 102, 246, 189, 119, 144,
            25, 27, 113, 222,
        ];
        // secp256k1 bytes
        let eth_bridge_key_bytes = [
            1, 117, 93, 118, 129, 202, 67, 51, 62, 202, 196, 130, 244, 5, 44,
            88, 200, 121, 169, 11, 227, 79, 223, 74, 88, 49, 132, 213, 59, 64,
            20, 13, 82,
        ];
        // DkgKeypair
        let dkg_bytes = [
            32, 0, 0, 0, 210, 193, 55, 24, 92, 233, 23, 2, 73, 204, 221, 107,
            110, 222, 192, 136, 54, 24, 108, 236, 137, 27, 121, 142, 142, 7,
            193, 248, 155, 56, 51, 21,
        ];

        (
            BorshDeserialize::deserialize(&mut bytes.as_ref()).unwrap(),
            BorshDeserialize::deserialize(&mut eth_bridge_key_bytes.as_ref())
                .unwrap(),
            BorshDeserialize::deserialize(&mut dkg_bytes.as_ref()).unwrap(),
        )
    }

    /// The default keys with their aliases.
    pub fn keys() -> Vec<(Alias, common::SecretKey)> {
        vec![
            ("albert".into(), albert_keypair()),
            ("bertha".into(), bertha_keypair()),
            ("christel".into(), christel_keypair()),
            ("daewon".into(), daewon_keypair()),
            ("ester".into(), ester_keypair()),
            ("validator".into(), validator_keypair()),
        ]
    }

    /// Deprecated function, soon to be deleted. Generates default tokens
    fn tokens() -> HashMap<Address, &'static str> {
        vec![
            (nam(), "NAM"),
            (btc(), "BTC"),
            (eth(), "ETH"),
            (dot(), "DOT"),
            (schnitzel(), "Schnitzel"),
            (apfel(), "Apfel"),
            (kartoffel(), "Kartoffel"),
        ]
        .into_iter()
        .collect()
    }

    /// The default addresses with their aliases.
    pub fn addresses() -> Vec<(Alias, Address)> {
        let mut addresses: Vec<(Alias, Address)> = vec![
            ("pos".into(), pos::ADDRESS),
            ("pos_slash_pool".into(), pos::SLASH_POOL_ADDRESS),
            ("governance".into(), governance::ADDRESS),
            ("governance".into(), pgf::ADDRESS),
            ("validator".into(), validator_address()),
            ("albert".into(), albert_address()),
            ("bertha".into(), bertha_address()),
            ("christel".into(), christel_address()),
            ("daewon".into(), daewon_address()),
            ("ester".into(), ester_address()),
        ];
        let token_addresses = tokens()
            .into_iter()
            .map(|(addr, alias)| (alias.into(), addr));
        addresses.extend(token_addresses);
        addresses
    }

    /// An established user address for testing & development
    pub fn albert_address() -> Address {
        Address::decode("atest1v4ehgw368ycryv2z8qcnxv3cxgmrgvjpxs6yg333gym5vv2zxepnj334g4rryvj9xucrgve4x3xvr4").expect("The token address decoding shouldn't fail")
    }

    /// An established user address for testing & development
    pub fn bertha_address() -> Address {
        Address::decode("atest1v4ehgw36xvcyyvejgvenxs34g3zygv3jxqunjd6rxyeyys3sxy6rwvfkx4qnj33hg9qnvse4lsfctw").expect("The token address decoding shouldn't fail")
    }

    /// An established user address for testing & development
    pub fn christel_address() -> Address {
        Address::decode("atest1v4ehgw36x3qng3jzggu5yvpsxgcngv2xgguy2dpkgvu5x33kx3pr2w2zgep5xwfkxscrxs2pj8075p").expect("The token address decoding shouldn't fail")
    }

    /// An implicit user address for testing & development
    pub fn daewon_address() -> Address {
        // "atest1d9khqw36xprrzdpk89rrws69g4z5vd6pgv65gvjrgeqnv3pcg4zns335xymry335gcerqs3etd0xfa"
        (&daewon_keypair().ref_to()).into()
    }

    /// An implicit user address for testing & development
    pub fn ester_address() -> Address {
        (&ester_keypair().ref_to()).into()
    }

    /// An established validator address for testing & development
    pub fn validator_address() -> Address {
        Address::decode("atest1v4ehgw36ggcnsdee8qerswph8y6ry3p5xgunvve3xaqngd3kxc6nqwz9gseyydzzg5unys3ht2n48q").expect("The token address decoding shouldn't fail")
    }

    pub fn albert_keypair() -> common::SecretKey {
        // generated from
        // [`namada::types::key::ed25519::gen_keypair`]
        let bytes = [
            115, 191, 32, 247, 18, 101, 5, 106, 26, 203, 48, 145, 39, 41, 41,
            196, 252, 190, 245, 222, 96, 209, 34, 36, 40, 214, 169, 156, 235,
            78, 188, 33,
        ];
        let ed_sk = ed25519::SecretKey::try_from_slice(&bytes).unwrap();
        ed_sk.try_to_sk().unwrap()
    }

    pub fn bertha_keypair() -> common::SecretKey {
        // generated from
        // [`namada::types::key::ed25519::gen_keypair`]
        let bytes = [
            240, 3, 224, 69, 201, 148, 60, 53, 112, 79, 80, 107, 101, 127, 186,
            6, 176, 162, 113, 224, 62, 8, 183, 187, 124, 234, 244, 251, 92, 36,
            119, 243,
        ];
        let ed_sk = ed25519::SecretKey::try_from_slice(&bytes).unwrap();
        ed_sk.try_to_sk().unwrap()
    }

    pub fn christel_keypair() -> common::SecretKey {
        // generated from
        // [`namada::types::key::ed25519::gen_keypair`]
        let bytes = [
            65, 198, 96, 145, 237, 227, 84, 182, 107, 55, 209, 235, 115, 105,
            71, 190, 234, 137, 176, 188, 181, 174, 183, 49, 131, 230, 46, 39,
            70, 20, 130, 253,
        ];
        let ed_sk = ed25519::SecretKey::try_from_slice(&bytes).unwrap();
        ed_sk.try_to_sk().unwrap()
    }

    pub fn daewon_keypair() -> common::SecretKey {
        // generated from
        // [`namada::types::key::ed25519::gen_keypair`]
        let bytes = [
            235, 250, 15, 1, 145, 250, 172, 218, 247, 27, 63, 212, 60, 47, 164,
            57, 187, 156, 182, 144, 107, 174, 38, 81, 37, 40, 19, 142, 68, 135,
            57, 50,
        ];
        let ed_sk = ed25519::SecretKey::try_from_slice(&bytes).unwrap();
        ed_sk.try_to_sk().unwrap()
    }

    pub fn ester_keypair() -> common::SecretKey {
        // generated from
        // [`namada::types::key::secp256k1::gen_keypair`]
        let bytes = [
            54, 144, 147, 226, 3, 93, 132, 247, 42, 126, 90, 23, 200, 155, 122,
            147, 139, 93, 8, 204, 135, 178, 40, 152, 5, 227, 175, 204, 102,
            239, 154, 66,
        ];
        let sk = secp256k1::SecretKey::try_from_slice(&bytes).unwrap();
        sk.try_to_sk().unwrap()
    }

    pub fn validator_keypair() -> common::SecretKey {
        // generated from
        // [`namada::types::key::ed25519::gen_keypair`]
        let bytes = [
            80, 110, 166, 33, 135, 254, 34, 138, 253, 44, 214, 71, 50, 230, 39,
            246, 124, 201, 68, 138, 194, 251, 192, 36, 55, 160, 211, 68, 65,
            189, 121, 217,
        ];
        let ed_sk = ed25519::SecretKey::try_from_slice(&bytes).unwrap();
        ed_sk.try_to_sk().unwrap()
    }
}<|MERGE_RESOLUTION|>--- conflicted
+++ resolved
@@ -23,10 +23,7 @@
         ("pos_slash_pool".into(), pos::SLASH_POOL_ADDRESS),
         ("governance".into(), governance::ADDRESS),
         ("eth_bridge".into(), eth_bridge::ADDRESS),
-<<<<<<< HEAD
-=======
         ("bridge_pool".into(), BRIDGE_POOL_ADDRESS),
->>>>>>> 9b67281e
         ("pgf".into(), pgf::ADDRESS),
     ];
     // Genesis validators
