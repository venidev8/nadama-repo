--- conflicted
+++ resolved
@@ -888,27 +888,6 @@
                         };
                     }
 
-<<<<<<< HEAD
-                    // If the public key corresponds to the MASP sentinel
-                    // transaction key, then the fee payer is effectively
-                    // the MASP, otherwise derive
-                    // the payer from public key.
-                    let gas_payer = if wrapper.pk != masp_tx_key().ref_to() {
-                        wrapper.gas_payer()
-                    } else {
-                        masp()
-                    };
-                    // check that the fee payer has sufficient balance
-                    let balance =
-                        self.get_balance(&wrapper.fee.token, &gas_payer);
-
-                    // In testnets, tx is allowed to skip fees if it
-                    // includes a valid PoW
-                    #[cfg(not(feature = "mainnet"))]
-                    let has_valid_pow = self.has_valid_pow_solution(&wrapper);
-                    #[cfg(feature = "mainnet")]
-                    let has_valid_pow = false;
-=======
                     // Check that the fee payer has sufficient balance.
                     let fee_unshield =
                         wrapper.unshield_section_hash.and_then(|ref hash| {
@@ -922,7 +901,6 @@
                                 }
                             })
                         });
->>>>>>> 9b67281e
 
                     match self.wrapper_fee_check(
                         &wrapper,
@@ -1614,25 +1592,15 @@
         let mut outer_tx =
             Tx::from_type(TxType::Wrapper(Box::new(WrapperTx::new(
                 Fee {
-<<<<<<< HEAD
-                    amount: Default::default(),
-=======
                     amount_per_gas_unit: Default::default(),
->>>>>>> 9b67281e
                     token: shell.wl_storage.storage.native_token.clone(),
                 },
                 public_key,
                 Epoch(0),
-<<<<<<< HEAD
-                Default::default(),
-                #[cfg(not(feature = "mainnet"))]
-                None,
-=======
                 GAS_LIMIT_MULTIPLIER.into(),
                 #[cfg(not(feature = "mainnet"))]
                 None,
                 None,
->>>>>>> 9b67281e
             ))));
         outer_tx.header.chain_id = shell.chain_id.clone();
         outer_tx.set_code(Code::new("wasm_code".as_bytes().to_owned()));
@@ -1676,26 +1644,16 @@
         let mut outer_tx =
             Tx::from_type(TxType::Wrapper(Box::new(WrapperTx::new(
                 Fee {
-<<<<<<< HEAD
-                    amount: Amount::from_uint(100, 0).expect("Test failed"),
-=======
                     amount_per_gas_unit: Amount::from_uint(100, 0)
                         .expect("Test failed"),
->>>>>>> 9b67281e
                     token: shell.wl_storage.storage.native_token.clone(),
                 },
                 keypair.ref_to(),
                 Epoch(0),
-<<<<<<< HEAD
-                Default::default(),
-                #[cfg(not(feature = "mainnet"))]
-                None,
-=======
                 GAS_LIMIT_MULTIPLIER.into(),
                 #[cfg(not(feature = "mainnet"))]
                 None,
                 None,
->>>>>>> 9b67281e
             ))));
         outer_tx.header.chain_id = shell.chain_id.clone();
         outer_tx.set_code(Code::new("wasm_code".as_bytes().to_owned()));
@@ -1759,26 +1717,16 @@
         let mut outer_tx =
             Tx::from_type(TxType::Wrapper(Box::new(WrapperTx::new(
                 Fee {
-<<<<<<< HEAD
-                    amount: Amount::from_uint(1, 0).expect("Test failed"),
-=======
                     amount_per_gas_unit: Amount::from_uint(1, 0)
                         .expect("Test failed"),
->>>>>>> 9b67281e
                     token: shell.wl_storage.storage.native_token.clone(),
                 },
                 keypair.ref_to(),
                 Epoch(0),
-<<<<<<< HEAD
-                Default::default(),
-                #[cfg(not(feature = "mainnet"))]
-                None,
-=======
                 GAS_LIMIT_MULTIPLIER.into(),
                 #[cfg(not(feature = "mainnet"))]
                 None,
                 None,
->>>>>>> 9b67281e
             ))));
         outer_tx.header.chain_id = shell.chain_id.clone();
         outer_tx.set_code(Code::new("wasm_code".as_bytes().to_owned()));
@@ -1836,25 +1784,15 @@
         let mut outer_tx =
             Tx::from_type(TxType::Wrapper(Box::new(WrapperTx::new(
                 Fee {
-<<<<<<< HEAD
-                    amount: Amount::native_whole(1_000_100),
-=======
                     amount_per_gas_unit: Amount::native_whole(1_000_100),
->>>>>>> 9b67281e
                     token: shell.wl_storage.storage.native_token.clone(),
                 },
                 keypair.ref_to(),
                 Epoch(0),
-<<<<<<< HEAD
-                Default::default(),
-                #[cfg(not(feature = "mainnet"))]
-                None,
-=======
                 GAS_LIMIT_MULTIPLIER.into(),
                 #[cfg(not(feature = "mainnet"))]
                 None,
                 None,
->>>>>>> 9b67281e
             ))));
         outer_tx.header.chain_id = shell.chain_id.clone();
         outer_tx.set_code(Code::new("wasm_code".as_bytes().to_owned()));
@@ -2132,11 +2070,7 @@
     /// [`process_proposal`] than expected, they are rejected
     #[test]
     fn test_too_many_decrypted_txs() {
-<<<<<<< HEAD
-        let (mut shell, _recv, _, _) = test_utils::setup_at_height(3u64);
-=======
         let (shell, _recv, _, _) = test_utils::setup_at_height(3u64);
->>>>>>> 9b67281e
         let mut tx = Tx::from_type(TxType::Decrypted(DecryptedTx::Decrypted {
             #[cfg(not(feature = "mainnet"))]
             has_valid_pow: false,
@@ -2215,25 +2149,15 @@
         let mut wrapper =
             Tx::from_type(TxType::Wrapper(Box::new(WrapperTx::new(
                 Fee {
-<<<<<<< HEAD
-                    amount: Amount::zero(),
-=======
                     amount_per_gas_unit: Amount::zero(),
->>>>>>> 9b67281e
                     token: shell.wl_storage.storage.native_token.clone(),
                 },
                 keypair.ref_to(),
                 Epoch(0),
-<<<<<<< HEAD
-                Default::default(),
-                #[cfg(not(feature = "mainnet"))]
-                None,
-=======
                 GAS_LIMIT_MULTIPLIER.into(),
                 #[cfg(not(feature = "mainnet"))]
                 None,
                 None,
->>>>>>> 9b67281e
             ))));
         wrapper.header.chain_id = shell.chain_id.clone();
         wrapper.set_data(Data::new("transaction data".as_bytes().to_owned()));
@@ -2302,25 +2226,15 @@
         let mut wrapper =
             Tx::from_type(TxType::Wrapper(Box::new(WrapperTx::new(
                 Fee {
-<<<<<<< HEAD
-                    amount: Amount::zero(),
-=======
                     amount_per_gas_unit: 1.into(),
->>>>>>> 9b67281e
                     token: shell.wl_storage.storage.native_token.clone(),
                 },
                 keypair.ref_to(),
                 Epoch(0),
-<<<<<<< HEAD
-                Default::default(),
-                #[cfg(not(feature = "mainnet"))]
-                None,
-=======
                 GAS_LIMIT_MULTIPLIER.into(),
                 #[cfg(not(feature = "mainnet"))]
                 None,
                 None,
->>>>>>> 9b67281e
             ))));
         wrapper.header.chain_id = shell.chain_id.clone();
         wrapper.set_code(Code::new("wasm_code".as_bytes().to_owned()));
@@ -2371,25 +2285,15 @@
         let mut wrapper =
             Tx::from_type(TxType::Wrapper(Box::new(WrapperTx::new(
                 Fee {
-<<<<<<< HEAD
-                    amount: Amount::zero(),
-=======
                     amount_per_gas_unit: Amount::zero(),
->>>>>>> 9b67281e
                     token: shell.wl_storage.storage.native_token.clone(),
                 },
                 keypair.ref_to(),
                 Epoch(0),
-<<<<<<< HEAD
-                Default::default(),
-                #[cfg(not(feature = "mainnet"))]
-                None,
-=======
                 GAS_LIMIT_MULTIPLIER.into(),
                 #[cfg(not(feature = "mainnet"))]
                 None,
                 None,
->>>>>>> 9b67281e
             ))));
         wrapper.header.chain_id = shell.chain_id.clone();
         wrapper.set_code(Code::new("wasm_code".as_bytes().to_owned()));
@@ -2442,59 +2346,18 @@
         let keypair = crate::wallet::defaults::daewon_keypair();
         let keypair_2 = crate::wallet::defaults::daewon_keypair();
 
-<<<<<<< HEAD
-        // Add unshielded balance for fee payment
-        let balance_key = token::balance_key(
-            &shell.wl_storage.storage.native_token,
-            &Address::from(&keypair.ref_to()),
-        );
-        shell
-            .wl_storage
-            .storage
-            .write(
-                &balance_key,
-                Amount::native_whole(1000).try_to_vec().unwrap(),
-            )
-            .unwrap();
-
-        // Add unshielded balance for fee payment
-        let balance_key = token::balance_key(
-            &shell.wl_storage.storage.native_token,
-            &Address::from(&keypair_2.ref_to()),
-        );
-        shell
-            .wl_storage
-            .storage
-            .write(
-                &balance_key,
-                Amount::native_whole(1000).try_to_vec().unwrap(),
-            )
-            .unwrap();
-
-        let mut wrapper =
-            Tx::from_type(TxType::Wrapper(Box::new(WrapperTx::new(
-                Fee {
-                    amount: Amount::zero(),
-=======
         let mut wrapper =
             Tx::from_type(TxType::Wrapper(Box::new(WrapperTx::new(
                 Fee {
                     amount_per_gas_unit: 1.into(),
->>>>>>> 9b67281e
                     token: shell.wl_storage.storage.native_token.clone(),
                 },
                 keypair.ref_to(),
                 Epoch(0),
-<<<<<<< HEAD
-                Default::default(),
-                #[cfg(not(feature = "mainnet"))]
-                None,
-=======
                 GAS_LIMIT_MULTIPLIER.into(),
                 #[cfg(not(feature = "mainnet"))]
                 None,
                 None,
->>>>>>> 9b67281e
             ))));
         wrapper.header.chain_id = shell.chain_id.clone();
         wrapper.set_code(Code::new("wasm_code".as_bytes().to_owned()));
@@ -2558,25 +2421,15 @@
         let mut wrapper =
             Tx::from_type(TxType::Wrapper(Box::new(WrapperTx::new(
                 Fee {
-<<<<<<< HEAD
-                    amount: Amount::zero(),
-=======
                     amount_per_gas_unit: Amount::zero(),
->>>>>>> 9b67281e
                     token: shell.wl_storage.storage.native_token.clone(),
                 },
                 keypair.ref_to(),
                 Epoch(0),
-<<<<<<< HEAD
-                Default::default(),
-                #[cfg(not(feature = "mainnet"))]
-                None,
-=======
                 GAS_LIMIT_MULTIPLIER.into(),
                 #[cfg(not(feature = "mainnet"))]
                 None,
                 None,
->>>>>>> 9b67281e
             ))));
         let wrong_chain_id = ChainId("Wrong chain id".to_string());
         wrapper.header.chain_id = wrong_chain_id.clone();
@@ -2632,25 +2485,15 @@
         let mut wrapper =
             Tx::from_type(TxType::Wrapper(Box::new(WrapperTx::new(
                 Fee {
-<<<<<<< HEAD
-                    amount: token::Amount::zero(),
-=======
                     amount_per_gas_unit: token::Amount::zero(),
->>>>>>> 9b67281e
                     token: shell.wl_storage.storage.native_token.clone(),
                 },
                 keypair.ref_to(),
                 Epoch(0),
-<<<<<<< HEAD
-                Default::default(),
-                #[cfg(not(feature = "mainnet"))]
-                None,
-=======
                 GAS_LIMIT_MULTIPLIER.into(),
                 #[cfg(not(feature = "mainnet"))]
                 None,
                 None,
->>>>>>> 9b67281e
             ))));
         wrapper.header.chain_id = wrong_chain_id.clone();
         wrapper.set_code(Code::new("wasm_code".as_bytes().to_owned()));
@@ -2708,25 +2551,15 @@
         let mut wrapper =
             Tx::from_type(TxType::Wrapper(Box::new(WrapperTx::new(
                 Fee {
-<<<<<<< HEAD
-                    amount: token::Amount::zero(),
-=======
                     amount_per_gas_unit: 1.into(),
->>>>>>> 9b67281e
                     token: shell.wl_storage.storage.native_token.clone(),
                 },
                 keypair.ref_to(),
                 Epoch(0),
-<<<<<<< HEAD
-                Default::default(),
-                #[cfg(not(feature = "mainnet"))]
-                None,
-=======
                 GAS_LIMIT_MULTIPLIER.into(),
                 #[cfg(not(feature = "mainnet"))]
                 None,
                 None,
->>>>>>> 9b67281e
             ))));
         wrapper.header.chain_id = shell.chain_id.clone();
         wrapper.header.expiration = Some(DateTimeUtc::default());
@@ -2762,25 +2595,15 @@
         let mut wrapper =
             Tx::from_type(TxType::Wrapper(Box::new(WrapperTx::new(
                 Fee {
-<<<<<<< HEAD
-                    amount: token::Amount::zero(),
-=======
                     amount_per_gas_unit: token::Amount::zero(),
->>>>>>> 9b67281e
                     token: shell.wl_storage.storage.native_token.clone(),
                 },
                 keypair.ref_to(),
                 Epoch(0),
-<<<<<<< HEAD
-                Default::default(),
-                #[cfg(not(feature = "mainnet"))]
-                None,
-=======
                 GAS_LIMIT_MULTIPLIER.into(),
                 #[cfg(not(feature = "mainnet"))]
                 None,
                 None,
->>>>>>> 9b67281e
             ))));
         wrapper.header.chain_id = shell.chain_id.clone();
         wrapper.header.expiration = Some(DateTimeUtc::default());
@@ -3092,25 +2915,15 @@
         let mut wrapper =
             Tx::from_type(TxType::Wrapper(Box::new(WrapperTx::new(
                 Fee {
-<<<<<<< HEAD
-                    amount: 0.into(),
-=======
                     amount_per_gas_unit: 0.into(),
->>>>>>> 9b67281e
                     token: shell.wl_storage.storage.native_token.clone(),
                 },
                 keypair.ref_to(),
                 Epoch(0),
-<<<<<<< HEAD
-                Default::default(),
-                #[cfg(not(feature = "mainnet"))]
-                None,
-=======
                 GAS_LIMIT_MULTIPLIER.into(),
                 #[cfg(not(feature = "mainnet"))]
                 None,
                 None,
->>>>>>> 9b67281e
             ))));
         wrapper.header.chain_id = shell.chain_id.clone();
         wrapper.set_code(Code::new("wasm_code".as_bytes().to_owned()));
