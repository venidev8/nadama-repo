--- conflicted
+++ resolved
@@ -1649,12 +1649,8 @@
                     "Construct a merkle proof that the given transfer is in \
                      the pool.",
                 )
-<<<<<<< HEAD
+                .setting(AppSettings::ArgRequiredElseHelp)
                 .add_args::<args::BridgePoolProof>()
-=======
-                .setting(AppSettings::ArgRequiredElseHelp)
-                .add_args::<args::EthereumBridgePool>()
->>>>>>> d0b52c19
         }
     }
 
