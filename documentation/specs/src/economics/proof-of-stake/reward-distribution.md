--- conflicted
+++ resolved
@@ -151,7 +151,6 @@
 While rewards are given out at the end of every epoch, voting power is only updated after the pipeline offset. According to the [proof-of-stake system](bonding-mechanism.md#epoched-data),  at the current epoch `e`, the validator sets an only be updated for epoch `e + pipeline_offset`, and it should remain unchanged from epoch `e` to `e + pipeline_offset - 1`. Updating voting power in the current epoch would violate this rule.
 
 
-<<<<<<< HEAD
 ## Distribution to validators
 
 A validator can earn a portion of the block rewards in three different ways: 
@@ -204,19 +203,4 @@
 
 TODO describe / figure out:
 
-- how leftover reward tokens from round-off / truncation are handled
-
-## Slashes
-
-Slashes should lead to punishment for delegators who were contributing voting power to the validator at the height of the infraction, _as if_ the delegations were iterated over and slashed individually.
-
-This can be implemented as a negative inflation rate for a particular block.
-
-Instant redelegation is not supported. Redelegations must wait the unbonding period.
-
-<!--## State management
-
-Each $entry_{v,i}$ can be reference-counted by the number of delegations created during that epoch which might need to reference it. As soon as the number of delegations drops to zero, the entry can be deleted.-->
-=======
-
->>>>>>> 04cd202f
+- how leftover reward tokens from round-off / truncation are handled