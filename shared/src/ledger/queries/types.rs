--- conflicted
+++ resolved
@@ -1,8 +1,4 @@
-<<<<<<< HEAD
-use std::fmt::Display;
-=======
 use std::fmt::{Debug, Display};
->>>>>>> b6714b5e
 
 use namada_core::ledger::storage::WlStorage;
 use thiserror::Error;
@@ -89,11 +85,7 @@
 pub trait Client {
     /// `std::io::Error` can happen in decoding with
     /// `BorshDeserialize::try_from_slice`
-<<<<<<< HEAD
-    type Error: From<std::io::Error> + Display;
-=======
     type Error: From<std::io::Error> + Display + Debug;
->>>>>>> b6714b5e
 
     /// Send a simple query request at the given path. For more options, use the
     /// `request` method.
