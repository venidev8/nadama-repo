--- conflicted
+++ resolved
@@ -636,18 +636,8 @@
         key: &(PortId, ChannelId, Sequence),
     ) -> Result<PacketCommitment> {
         let key = commitment_key(&key.0, &key.1, key.2);
-<<<<<<< HEAD
         match self.ctx.read_bytes_pre(&key)? {
-            Some(value) => String::decode(&value[..]).map_err(|e| {
-                Error::InvalidPacketInfo(format!(
-                    "Decoding the prior commitment failed: {}",
-                    e
-                ))
-            }),
-=======
-        match self.ctx.read_pre(&key)? {
             Some(value) => Ok(value.into()),
->>>>>>> 95a09b75
             None => Err(Error::InvalidPacketInfo(format!(
                 "The prior commitment doesn't exist: Key {}",
                 key
@@ -866,14 +856,8 @@
         key: &(PortId, ChannelId, Sequence),
     ) -> Ics04Result<PacketCommitment> {
         let commitment_key = commitment_key(&key.0, &key.1, key.2);
-<<<<<<< HEAD
         match self.ctx.read_bytes_post(&commitment_key) {
-            Ok(Some(value)) => String::decode(&value[..])
-                .map_err(|_| Ics04Error::implementation_specific()),
-=======
-        match self.ctx.read_post(&commitment_key) {
             Ok(Some(value)) => Ok(value.into()),
->>>>>>> 95a09b75
             Ok(None) => Err(Ics04Error::packet_commitment_not_found(key.2)),
             Err(_) => Err(Ics04Error::implementation_specific()),
         }
@@ -896,13 +880,8 @@
         key: &(PortId, ChannelId, Sequence),
     ) -> Ics04Result<AcknowledgementCommitment> {
         let ack_key = ack_key(&key.0, &key.1, key.2);
-<<<<<<< HEAD
         match self.ctx.read_bytes_post(&ack_key) {
-            Ok(Some(_)) => Ok(PacketAck::default().to_string()),
-=======
-        match self.ctx.read_post(&ack_key) {
             Ok(Some(value)) => Ok(value.into()),
->>>>>>> 95a09b75
             Ok(None) => Err(Ics04Error::packet_commitment_not_found(key.2)),
             Err(_) => Err(Ics04Error::implementation_specific()),
         }
