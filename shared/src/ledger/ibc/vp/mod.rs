--- conflicted
+++ resolved
@@ -222,8 +222,8 @@
 
 /// A dummy validator used for testing
 #[cfg(any(test, feature = "testing"))]
-pub fn get_dummy_genesis_validator()
--> namada_proof_of_stake::types::GenesisValidator {
+pub fn get_dummy_genesis_validator(
+) -> namada_proof_of_stake::types::GenesisValidator {
     use rust_decimal::prelude::Decimal;
 
     use crate::core::types::address::testing::established_address_1;
@@ -710,18 +710,7 @@
         let tx_code = vec![];
         let mut tx_data = vec![];
         msg.to_any().encode(&mut tx_data).expect("encoding failed");
-<<<<<<< HEAD
-        let tx = Tx::new(
-            tx_code,
-            Some(tx_data),
-            wl_storage.storage.chain_id.clone(),
-            None,
-        )
-        .sign(&keypair_1());
         let gas_meter = VpGasMeter::new(TX_GAS_LIMIT, 0);
-=======
-        let gas_meter = VpGasMeter::new(0);
->>>>>>> fdeaf23f
         let (vp_wasm_cache, _vp_cache_dir) =
             wasm::compilation_cache::common::testing::cache();
 
@@ -752,10 +741,9 @@
 
         let ibc = Ibc { ctx };
         // this should return true because state has been stored
-        assert!(
-            ibc.validate_tx(&outer_tx, &keys_changed, &verifiers)
-                .expect("validation failed")
-        );
+        assert!(ibc
+            .validate_tx(&outer_tx, &keys_changed, &verifiers)
+            .expect("validation failed"));
     }
 
     #[test]
@@ -804,16 +792,6 @@
         let tx_code = vec![];
         let mut tx_data = vec![];
         msg.to_any().encode(&mut tx_data).expect("encoding failed");
-<<<<<<< HEAD
-        let tx = Tx::new(
-            tx_code,
-            Some(tx_data),
-            wl_storage.storage.chain_id.clone(),
-            None,
-        )
-        .sign(&keypair_1());
-        let gas_meter = VpGasMeter::new(TX_GAS_LIMIT, 0);
-=======
 
         let mut tx = Tx::new(TxType::Raw);
         tx.header.chain_id = wl_storage.storage.chain_id.clone();
@@ -828,8 +806,7 @@
             &keypair_1(),
         )));
 
-        let gas_meter = VpGasMeter::new(0);
->>>>>>> fdeaf23f
+        let gas_meter = VpGasMeter::new(TX_GAS_LIMIT, 0);
         let (vp_wasm_cache, _vp_cache_dir) =
             wasm::compilation_cache::common::testing::cache();
 
@@ -957,16 +934,6 @@
         let tx_code = vec![];
         let mut tx_data = vec![];
         msg.to_any().encode(&mut tx_data).expect("encoding failed");
-<<<<<<< HEAD
-        let tx = Tx::new(
-            tx_code,
-            Some(tx_data),
-            wl_storage.storage.chain_id.clone(),
-            None,
-        )
-        .sign(&keypair_1());
-        let gas_meter = VpGasMeter::new(TX_GAS_LIMIT, 0);
-=======
 
         let mut tx = Tx::new(TxType::Raw);
         tx.header.chain_id = wl_storage.storage.chain_id.clone();
@@ -981,8 +948,7 @@
             &keypair_1(),
         )));
 
-        let gas_meter = VpGasMeter::new(0);
->>>>>>> fdeaf23f
+        let gas_meter = VpGasMeter::new(TX_GAS_LIMIT, 0);
         let (vp_wasm_cache, _vp_cache_dir) =
             wasm::compilation_cache::common::testing::cache();
 
@@ -1000,10 +966,9 @@
         );
         let ibc = Ibc { ctx };
         // this should return true because state has been stored
-        assert!(
-            ibc.validate_tx(&tx, &keys_changed, &verifiers)
-                .expect("validation failed")
-        );
+        assert!(ibc
+            .validate_tx(&tx, &keys_changed, &verifiers)
+            .expect("validation failed"));
     }
 
     #[test]
@@ -1081,16 +1046,6 @@
         let tx_code = vec![];
         let mut tx_data = vec![];
         msg.to_any().encode(&mut tx_data).expect("encoding failed");
-<<<<<<< HEAD
-        let tx = Tx::new(
-            tx_code,
-            Some(tx_data),
-            wl_storage.storage.chain_id.clone(),
-            None,
-        )
-        .sign(&keypair_1());
-        let gas_meter = VpGasMeter::new(TX_GAS_LIMIT, 0);
-=======
         let mut outer_tx = Tx::new(TxType::Raw);
         outer_tx.header.chain_id = wl_storage.storage.chain_id.clone();
         outer_tx.set_code(Code::new(tx_code));
@@ -1103,8 +1058,7 @@
             outer_tx.data_sechash(),
             &keypair_1(),
         )));
-        let gas_meter = VpGasMeter::new(0);
->>>>>>> fdeaf23f
+        let gas_meter = VpGasMeter::new(TX_GAS_LIMIT, 0);
         let (vp_wasm_cache, _vp_cache_dir) =
             wasm::compilation_cache::common::testing::cache();
 
@@ -1122,10 +1076,9 @@
         );
         let ibc = Ibc { ctx };
         // this should return true because state has been stored
-        assert!(
-            ibc.validate_tx(&outer_tx, &keys_changed, &verifiers)
-                .expect("validation failed")
-        );
+        assert!(ibc
+            .validate_tx(&outer_tx, &keys_changed, &verifiers)
+            .expect("validation failed"));
     }
 
     #[test]
@@ -1191,16 +1144,6 @@
         let tx_code = vec![];
         let mut tx_data = vec![];
         msg.to_any().encode(&mut tx_data).expect("encoding failed");
-<<<<<<< HEAD
-        let tx = Tx::new(
-            tx_code,
-            Some(tx_data),
-            wl_storage.storage.chain_id.clone(),
-            None,
-        )
-        .sign(&keypair_1());
-        let gas_meter = VpGasMeter::new(TX_GAS_LIMIT, 0);
-=======
 
         let mut tx = Tx::new(TxType::Raw);
         tx.header.chain_id = wl_storage.storage.chain_id.clone();
@@ -1215,8 +1158,7 @@
             &keypair_1(),
         )));
 
-        let gas_meter = VpGasMeter::new(0);
->>>>>>> fdeaf23f
+        let gas_meter = VpGasMeter::new(TX_GAS_LIMIT, 0);
         let (vp_wasm_cache, _vp_cache_dir) =
             wasm::compilation_cache::common::testing::cache();
 
@@ -1335,16 +1277,6 @@
         let tx_code = vec![];
         let mut tx_data = vec![];
         msg.to_any().encode(&mut tx_data).expect("encoding failed");
-<<<<<<< HEAD
-        let tx = Tx::new(
-            tx_code,
-            Some(tx_data),
-            wl_storage.storage.chain_id.clone(),
-            None,
-        )
-        .sign(&keypair_1());
-        let gas_meter = VpGasMeter::new(TX_GAS_LIMIT, 0);
-=======
         let mut tx = Tx::new(TxType::Raw);
         tx.header.chain_id = wl_storage.storage.chain_id.clone();
         tx.set_code(Code::new(tx_code));
@@ -1357,8 +1289,7 @@
             tx.data_sechash(),
             &keypair_1(),
         )));
-        let gas_meter = VpGasMeter::new(0);
->>>>>>> fdeaf23f
+        let gas_meter = VpGasMeter::new(TX_GAS_LIMIT, 0);
         let (vp_wasm_cache, _vp_cache_dir) =
             wasm::compilation_cache::common::testing::cache();
 
@@ -1376,10 +1307,9 @@
         );
         let ibc = Ibc { ctx };
         // this should return true because state has been stored
-        assert!(
-            ibc.validate_tx(&tx, &keys_changed, &verifiers)
-                .expect("validation failed")
-        );
+        assert!(ibc
+            .validate_tx(&tx, &keys_changed, &verifiers)
+            .expect("validation failed"));
     }
 
     #[test]
@@ -1458,16 +1388,6 @@
         let tx_index = TxIndex::default();
         let mut tx_data = vec![];
         msg.to_any().encode(&mut tx_data).expect("encoding failed");
-<<<<<<< HEAD
-        let tx = Tx::new(
-            tx_code,
-            Some(tx_data),
-            wl_storage.storage.chain_id.clone(),
-            None,
-        )
-        .sign(&keypair_1());
-        let gas_meter = VpGasMeter::new(TX_GAS_LIMIT, 0);
-=======
         let mut outer_tx = Tx::new(TxType::Raw);
         outer_tx.header.chain_id = wl_storage.storage.chain_id.clone();
         outer_tx.set_code(Code::new(tx_code));
@@ -1480,8 +1400,7 @@
             outer_tx.data_sechash(),
             &keypair_1(),
         )));
-        let gas_meter = VpGasMeter::new(0);
->>>>>>> fdeaf23f
+        let gas_meter = VpGasMeter::new(TX_GAS_LIMIT, 0);
         let (vp_wasm_cache, _vp_cache_dir) =
             wasm::compilation_cache::common::testing::cache();
 
@@ -1498,10 +1417,9 @@
             vp_wasm_cache,
         );
         let ibc = Ibc { ctx };
-        assert!(
-            ibc.validate_tx(&outer_tx, &keys_changed, &verifiers)
-                .expect("validation failed")
-        );
+        assert!(ibc
+            .validate_tx(&outer_tx, &keys_changed, &verifiers)
+            .expect("validation failed"));
     }
 
     #[test]
@@ -1558,16 +1476,6 @@
         let tx_index = TxIndex::default();
         let mut tx_data = vec![];
         msg.to_any().encode(&mut tx_data).expect("encoding failed");
-<<<<<<< HEAD
-        let tx = Tx::new(
-            tx_code,
-            Some(tx_data),
-            wl_storage.storage.chain_id.clone(),
-            None,
-        )
-        .sign(&keypair_1());
-        let gas_meter = VpGasMeter::new(TX_GAS_LIMIT, 0);
-=======
         let mut outer_tx = Tx::new(TxType::Raw);
         outer_tx.header.chain_id = wl_storage.storage.chain_id.clone();
         outer_tx.set_code(Code::new(tx_code));
@@ -1580,8 +1488,7 @@
             outer_tx.data_sechash(),
             &keypair_1(),
         )));
-        let gas_meter = VpGasMeter::new(0);
->>>>>>> fdeaf23f
+        let gas_meter = VpGasMeter::new(TX_GAS_LIMIT, 0);
         let (vp_wasm_cache, _vp_cache_dir) =
             wasm::compilation_cache::common::testing::cache();
 
@@ -1598,10 +1505,9 @@
             vp_wasm_cache,
         );
         let ibc = Ibc { ctx };
-        assert!(
-            ibc.validate_tx(&outer_tx, &keys_changed, &verifiers)
-                .expect("validation failed")
-        );
+        assert!(ibc
+            .validate_tx(&outer_tx, &keys_changed, &verifiers)
+            .expect("validation failed"));
     }
 
     #[test]
@@ -1694,16 +1600,6 @@
         let tx_code = vec![];
         let mut tx_data = vec![];
         msg.to_any().encode(&mut tx_data).expect("encoding failed");
-<<<<<<< HEAD
-        let tx = Tx::new(
-            tx_code,
-            Some(tx_data),
-            wl_storage.storage.chain_id.clone(),
-            None,
-        )
-        .sign(&keypair_1());
-        let gas_meter = VpGasMeter::new(TX_GAS_LIMIT, 0);
-=======
         let mut outer_tx = Tx::new(TxType::Raw);
         outer_tx.header.chain_id = wl_storage.storage.chain_id.clone();
         outer_tx.set_code(Code::new(tx_code));
@@ -1716,8 +1612,7 @@
             outer_tx.data_sechash(),
             &keypair_1(),
         )));
-        let gas_meter = VpGasMeter::new(0);
->>>>>>> fdeaf23f
+        let gas_meter = VpGasMeter::new(TX_GAS_LIMIT, 0);
         let (vp_wasm_cache, _vp_cache_dir) =
             wasm::compilation_cache::common::testing::cache();
 
@@ -1734,10 +1629,9 @@
             vp_wasm_cache,
         );
         let ibc = Ibc { ctx };
-        assert!(
-            ibc.validate_tx(&outer_tx, &keys_changed, &verifiers)
-                .expect("validation failed")
-        );
+        assert!(ibc
+            .validate_tx(&outer_tx, &keys_changed, &verifiers)
+            .expect("validation failed"));
     }
 
     #[test]
@@ -1831,16 +1725,6 @@
         let tx_code = vec![];
         let mut tx_data = vec![];
         msg.to_any().encode(&mut tx_data).expect("encoding failed");
-<<<<<<< HEAD
-        let tx = Tx::new(
-            tx_code,
-            Some(tx_data),
-            wl_storage.storage.chain_id.clone(),
-            None,
-        )
-        .sign(&keypair_1());
-        let gas_meter = VpGasMeter::new(TX_GAS_LIMIT, 0);
-=======
         let mut outer_tx = Tx::new(TxType::Raw);
         outer_tx.header.chain_id = wl_storage.storage.chain_id.clone();
         outer_tx.set_code(Code::new(tx_code));
@@ -1853,8 +1737,7 @@
             outer_tx.data_sechash(),
             &keypair_1(),
         )));
-        let gas_meter = VpGasMeter::new(0);
->>>>>>> fdeaf23f
+        let gas_meter = VpGasMeter::new(TX_GAS_LIMIT, 0);
         let (vp_wasm_cache, _vp_cache_dir) =
             wasm::compilation_cache::common::testing::cache();
 
@@ -1871,10 +1754,9 @@
             vp_wasm_cache,
         );
         let ibc = Ibc { ctx };
-        assert!(
-            ibc.validate_tx(&outer_tx, &keys_changed, &verifiers)
-                .expect("validation failed")
-        );
+        assert!(ibc
+            .validate_tx(&outer_tx, &keys_changed, &verifiers)
+            .expect("validation failed"));
     }
 
     #[test]
@@ -1952,16 +1834,6 @@
         let tx_code = vec![];
         let mut tx_data = vec![];
         msg.to_any().encode(&mut tx_data).expect("encoding failed");
-<<<<<<< HEAD
-        let tx = Tx::new(
-            tx_code,
-            Some(tx_data),
-            wl_storage.storage.chain_id.clone(),
-            None,
-        )
-        .sign(&keypair_1());
-        let gas_meter = VpGasMeter::new(TX_GAS_LIMIT, 0);
-=======
         let mut outer_tx = Tx::new(TxType::Raw);
         outer_tx.header.chain_id = wl_storage.storage.chain_id.clone();
         outer_tx.set_code(Code::new(tx_code));
@@ -1974,8 +1846,7 @@
             outer_tx.data_sechash(),
             &keypair_1(),
         )));
-        let gas_meter = VpGasMeter::new(0);
->>>>>>> fdeaf23f
+        let gas_meter = VpGasMeter::new(TX_GAS_LIMIT, 0);
         let (vp_wasm_cache, _vp_cache_dir) =
             wasm::compilation_cache::common::testing::cache();
 
@@ -1992,10 +1863,9 @@
             vp_wasm_cache,
         );
         let ibc = Ibc { ctx };
-        assert!(
-            ibc.validate_tx(&outer_tx, &keys_changed, &verifiers)
-                .expect("validation failed")
-        );
+        assert!(ibc
+            .validate_tx(&outer_tx, &keys_changed, &verifiers)
+            .expect("validation failed"));
     }
 
     #[test]
@@ -2071,16 +1941,6 @@
         let tx_code = vec![];
         let mut tx_data = vec![];
         msg.to_any().encode(&mut tx_data).expect("encoding failed");
-<<<<<<< HEAD
-        let tx = Tx::new(
-            tx_code,
-            Some(tx_data),
-            wl_storage.storage.chain_id.clone(),
-            None,
-        )
-        .sign(&keypair_1());
-        let gas_meter = VpGasMeter::new(TX_GAS_LIMIT, 0);
-=======
         let mut tx = Tx::new(TxType::Raw);
         tx.header.chain_id = wl_storage.storage.chain_id.clone();
         tx.set_code(Code::new(tx_code));
@@ -2093,8 +1953,7 @@
             tx.data_sechash(),
             &keypair_1(),
         )));
-        let gas_meter = VpGasMeter::new(0);
->>>>>>> fdeaf23f
+        let gas_meter = VpGasMeter::new(TX_GAS_LIMIT, 0);
         let (vp_wasm_cache, _vp_cache_dir) =
             wasm::compilation_cache::common::testing::cache();
 
@@ -2111,10 +1970,9 @@
             vp_wasm_cache,
         );
         let ibc = Ibc { ctx };
-        assert!(
-            ibc.validate_tx(&tx, &keys_changed, &verifiers)
-                .expect("validation failed")
-        );
+        assert!(ibc
+            .validate_tx(&tx, &keys_changed, &verifiers)
+            .expect("validation failed"));
     }
 
     // skip test_close_init_channel() and test_close_confirm_channel() since it
@@ -2223,16 +2081,6 @@
         let tx_code = vec![];
         let mut tx_data = vec![];
         msg.to_any().encode(&mut tx_data).expect("encoding failed");
-<<<<<<< HEAD
-        let tx = Tx::new(
-            tx_code,
-            Some(tx_data),
-            wl_storage.storage.chain_id.clone(),
-            None,
-        )
-        .sign(&keypair_1());
-        let gas_meter = VpGasMeter::new(TX_GAS_LIMIT, 0);
-=======
         let mut tx = Tx::new(TxType::Raw);
         tx.header.chain_id = wl_storage.storage.chain_id.clone();
         tx.set_code(Code::new(tx_code));
@@ -2245,8 +2093,7 @@
             tx.data_sechash(),
             &keypair_1(),
         )));
-        let gas_meter = VpGasMeter::new(0);
->>>>>>> fdeaf23f
+        let gas_meter = VpGasMeter::new(TX_GAS_LIMIT, 0);
         let (vp_wasm_cache, _vp_cache_dir) =
             wasm::compilation_cache::common::testing::cache();
 
@@ -2263,10 +2110,9 @@
             vp_wasm_cache,
         );
         let ibc = Ibc { ctx };
-        assert!(
-            ibc.validate_tx(&tx, &keys_changed, &verifiers)
-                .expect("validation failed")
-        );
+        assert!(ibc
+            .validate_tx(&tx, &keys_changed, &verifiers)
+            .expect("validation failed"));
     }
 
     #[test]
@@ -2413,16 +2259,6 @@
         let tx_code = vec![];
         let mut tx_data = vec![];
         msg.to_any().encode(&mut tx_data).expect("encoding failed");
-<<<<<<< HEAD
-        let tx = Tx::new(
-            tx_code,
-            Some(tx_data),
-            wl_storage.storage.chain_id.clone(),
-            None,
-        )
-        .sign(&keypair_1());
-        let gas_meter = VpGasMeter::new(TX_GAS_LIMIT, 0);
-=======
         let mut tx = Tx::new(TxType::Raw);
         tx.header.chain_id = wl_storage.storage.chain_id.clone();
         tx.set_code(Code::new(tx_code));
@@ -2435,8 +2271,7 @@
             tx.data_sechash(),
             &keypair_1(),
         )));
-        let gas_meter = VpGasMeter::new(0);
->>>>>>> fdeaf23f
+        let gas_meter = VpGasMeter::new(TX_GAS_LIMIT, 0);
         let (vp_wasm_cache, _vp_cache_dir) =
             wasm::compilation_cache::common::testing::cache();
 
@@ -2453,10 +2288,9 @@
             vp_wasm_cache,
         );
         let ibc = Ibc { ctx };
-        assert!(
-            ibc.validate_tx(&tx, &keys_changed, &verifiers)
-                .expect("validation failed")
-        );
+        assert!(ibc
+            .validate_tx(&tx, &keys_changed, &verifiers)
+            .expect("validation failed"));
     }
 
     #[test]
@@ -2572,16 +2406,6 @@
         let tx_code = vec![];
         let mut tx_data = vec![];
         msg.to_any().encode(&mut tx_data).expect("encoding failed");
-<<<<<<< HEAD
-        let tx = Tx::new(
-            tx_code,
-            Some(tx_data),
-            wl_storage.storage.chain_id.clone(),
-            None,
-        )
-        .sign(&keypair_1());
-        let gas_meter = VpGasMeter::new(TX_GAS_LIMIT, 0);
-=======
         let mut tx = Tx::new(TxType::Raw);
         tx.header.chain_id = wl_storage.storage.chain_id.clone();
         tx.set_code(Code::new(tx_code));
@@ -2594,8 +2418,7 @@
             tx.data_sechash(),
             &keypair_1(),
         )));
-        let gas_meter = VpGasMeter::new(0);
->>>>>>> fdeaf23f
+        let gas_meter = VpGasMeter::new(TX_GAS_LIMIT, 0);
         let (vp_wasm_cache, _vp_cache_dir) =
             wasm::compilation_cache::common::testing::cache();
 
@@ -2612,10 +2435,9 @@
             vp_wasm_cache,
         );
         let ibc = Ibc { ctx };
-        assert!(
-            ibc.validate_tx(&tx, &keys_changed, &verifiers)
-                .expect("validation failed")
-        );
+        assert!(ibc
+            .validate_tx(&tx, &keys_changed, &verifiers)
+            .expect("validation failed"));
     }
 
     #[test]
@@ -2736,16 +2558,6 @@
         let tx_code = vec![];
         let mut tx_data = vec![];
         msg.to_any().encode(&mut tx_data).expect("encoding failed");
-<<<<<<< HEAD
-        let tx = Tx::new(
-            tx_code,
-            Some(tx_data),
-            wl_storage.storage.chain_id.clone(),
-            None,
-        )
-        .sign(&keypair_1());
-        let gas_meter = VpGasMeter::new(TX_GAS_LIMIT, 0);
-=======
         let mut tx = Tx::new(TxType::Raw);
         tx.header.chain_id = wl_storage.storage.chain_id.clone();
         tx.set_code(Code::new(tx_code));
@@ -2758,8 +2570,7 @@
             tx.data_sechash(),
             &keypair_1(),
         )));
-        let gas_meter = VpGasMeter::new(0);
->>>>>>> fdeaf23f
+        let gas_meter = VpGasMeter::new(TX_GAS_LIMIT, 0);
         let (vp_wasm_cache, _vp_cache_dir) =
             wasm::compilation_cache::common::testing::cache();
 
@@ -2776,10 +2587,9 @@
             vp_wasm_cache,
         );
         let ibc = Ibc { ctx };
-        assert!(
-            ibc.validate_tx(&tx, &keys_changed, &verifiers)
-                .expect("validation failed")
-        );
+        assert!(ibc
+            .validate_tx(&tx, &keys_changed, &verifiers)
+            .expect("validation failed"));
     }
 
     #[test]
@@ -2900,16 +2710,6 @@
         let tx_code = vec![];
         let mut tx_data = vec![];
         msg.to_any().encode(&mut tx_data).expect("encoding failed");
-<<<<<<< HEAD
-        let tx = Tx::new(
-            tx_code,
-            Some(tx_data),
-            wl_storage.storage.chain_id.clone(),
-            None,
-        )
-        .sign(&keypair_1());
-        let gas_meter = VpGasMeter::new(TX_GAS_LIMIT, 0);
-=======
         let mut tx = Tx::new(TxType::Raw);
         tx.header.chain_id = wl_storage.storage.chain_id.clone();
         tx.set_code(Code::new(tx_code));
@@ -2922,8 +2722,7 @@
             tx.data_sechash(),
             &keypair_1(),
         )));
-        let gas_meter = VpGasMeter::new(0);
->>>>>>> fdeaf23f
+        let gas_meter = VpGasMeter::new(TX_GAS_LIMIT, 0);
         let (vp_wasm_cache, _vp_cache_dir) =
             wasm::compilation_cache::common::testing::cache();
 
@@ -2940,9 +2739,8 @@
             vp_wasm_cache,
         );
         let ibc = Ibc { ctx };
-        assert!(
-            ibc.validate_tx(&tx, &keys_changed, &verifiers)
-                .expect("validation failed")
-        );
+        assert!(ibc
+            .validate_tx(&tx, &keys_changed, &verifiers)
+            .expect("validation failed"));
     }
 }