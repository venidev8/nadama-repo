//! Parameters storage
use super::ADDRESS;
use crate::types::storage::{DbKeySeg, Key};

const EPOCH_DURATION_KEY: &str = "epoch_duration";
const VP_WHITELIST_KEY: &str = "vp_whitelist";
const TX_WHITELIST_KEY: &str = "tx_whitelist";
const MAX_EXPECTED_TIME_PER_BLOCK_KEY: &str = "max_expected_time_per_block";
<<<<<<< HEAD
const IMPLICIT_VP_KEY: &str = "implicit_vp";
=======
const EPOCHS_PER_YEAR_KEY: &str = "epochs_per_year";
const POS_GAIN_P_KEY: &str = "pos_gain_p";
const POS_GAIN_D_KEY: &str = "pos_gain_d";
const STAKED_RATIO_KEY: &str = "staked_ratio_key";
const POS_INFLATION_AMOUNT_KEY: &str = "pos_inflation_amount_key";
>>>>>>> 4e76c28a

/// Returns if the key is a parameter key.
pub fn is_parameter_key(key: &Key) -> bool {
    matches!(&key.segments[0], DbKeySeg::AddressSeg(addr) if addr == &ADDRESS)
}

/// Returns if the key is a protocol parameter key.
pub fn is_protocol_parameter_key(key: &Key) -> bool {
    is_epoch_duration_storage_key(key)
        || is_max_expected_time_per_block_key(key)
        || is_tx_whitelist_key(key)
        || is_vp_whitelist_key(key)
}

/// Returns if the key is an epoch storage key.
pub fn is_epoch_duration_storage_key(key: &Key) -> bool {
    matches!(&key.segments[..], [
        DbKeySeg::AddressSeg(addr),
        DbKeySeg::StringSeg(epoch_duration),
    ] if addr == &ADDRESS && epoch_duration == EPOCH_DURATION_KEY)
}

/// Returns if the key is the max_expected_time_per_block key.
pub fn is_max_expected_time_per_block_key(key: &Key) -> bool {
    matches!(&key.segments[..], [
        DbKeySeg::AddressSeg(addr),
        DbKeySeg::StringSeg(max_expected_time_per_block),
    ] if addr == &ADDRESS && max_expected_time_per_block == MAX_EXPECTED_TIME_PER_BLOCK_KEY)
}

/// Returns if the key is the tx_whitelist key.
pub fn is_tx_whitelist_key(key: &Key) -> bool {
    matches!(&key.segments[..], [
        DbKeySeg::AddressSeg(addr),
        DbKeySeg::StringSeg(tx_whitelist),
    ] if addr == &ADDRESS && tx_whitelist == TX_WHITELIST_KEY)
}

/// Returns if the key is the vp_whitelist key.
pub fn is_vp_whitelist_key(key: &Key) -> bool {
    matches!(&key.segments[..], [
        DbKeySeg::AddressSeg(addr),
        DbKeySeg::StringSeg(vp_whitelist),
    ] if addr == &ADDRESS && vp_whitelist == VP_WHITELIST_KEY)
}

<<<<<<< HEAD
/// Returns if the key is the implicit VP key.
pub fn is_implicit_vp_key(key: &Key) -> bool {
    matches!(&key.segments[..], [
        DbKeySeg::AddressSeg(addr),
        DbKeySeg::StringSeg(sub_key),
    ] if addr == &ADDRESS && sub_key == IMPLICIT_VP_KEY)
=======
/// Returns if the key is the epoch_per_year key.
pub fn is_epochs_per_year_key(key: &Key) -> bool {
    matches!(&key.segments[..], [
        DbKeySeg::AddressSeg(addr),
        DbKeySeg::StringSeg(epochs_per_year),
    ] if addr == &ADDRESS && epochs_per_year == EPOCHS_PER_YEAR_KEY)
}

/// Returns if the key is the pos_gain_p key.
pub fn is_pos_gain_p_key(key: &Key) -> bool {
    matches!(&key.segments[..], [
        DbKeySeg::AddressSeg(addr),
        DbKeySeg::StringSeg(pos_gain_p),
    ] if addr == &ADDRESS && pos_gain_p == POS_GAIN_P_KEY)
}

/// Returns if the key is the pos_gain_d key.
pub fn is_pos_gain_d_key(key: &Key) -> bool {
    matches!(&key.segments[..], [
        DbKeySeg::AddressSeg(addr),
        DbKeySeg::StringSeg(pos_gain_d),
    ] if addr == &ADDRESS && pos_gain_d == POS_GAIN_D_KEY)
}

/// Returns if the key is the staked ratio key.
pub fn is_staked_ratio_key(key: &Key) -> bool {
    matches!(&key.segments[..], [
        DbKeySeg::AddressSeg(addr),
        DbKeySeg::StringSeg(staked_ratio),
    ] if addr == &ADDRESS && staked_ratio == STAKED_RATIO_KEY)
}

/// Returns if the key is the PoS reward rate key.
pub fn is_pos_inflation_amount_key(key: &Key) -> bool {
    matches!(&key.segments[..], [
        DbKeySeg::AddressSeg(addr),
        DbKeySeg::StringSeg(pos_inflation_amount),
    ] if addr == &ADDRESS && pos_inflation_amount == POS_INFLATION_AMOUNT_KEY)
>>>>>>> 4e76c28a
}

/// Storage key used for epoch parameter.
pub fn get_epoch_duration_storage_key() -> Key {
    Key {
        segments: vec![
            DbKeySeg::AddressSeg(ADDRESS),
            DbKeySeg::StringSeg(EPOCH_DURATION_KEY.to_string()),
        ],
    }
}

/// Storage key used for vp whitelist parameter.
pub fn get_vp_whitelist_storage_key() -> Key {
    Key {
        segments: vec![
            DbKeySeg::AddressSeg(ADDRESS),
            DbKeySeg::StringSeg(VP_WHITELIST_KEY.to_string()),
        ],
    }
}

/// Storage key used for tx whitelist parameter.
pub fn get_tx_whitelist_storage_key() -> Key {
    Key {
        segments: vec![
            DbKeySeg::AddressSeg(ADDRESS),
            DbKeySeg::StringSeg(TX_WHITELIST_KEY.to_string()),
        ],
    }
}

/// Storage key used for max_epected_time_per_block parameter.
pub fn get_max_expected_time_per_block_key() -> Key {
    Key {
        segments: vec![
            DbKeySeg::AddressSeg(ADDRESS),
            DbKeySeg::StringSeg(MAX_EXPECTED_TIME_PER_BLOCK_KEY.to_string()),
        ],
    }
}

<<<<<<< HEAD
/// Storage key used for implicit VP parameter.
pub fn get_implicit_vp_key() -> Key {
    Key {
        segments: vec![
            DbKeySeg::AddressSeg(ADDRESS),
            DbKeySeg::StringSeg(IMPLICIT_VP_KEY.to_string()),
=======
/// Storage key used for epochs_per_year parameter.
pub fn get_epochs_per_year_key() -> Key {
    Key {
        segments: vec![
            DbKeySeg::AddressSeg(ADDRESS),
            DbKeySeg::StringSeg(EPOCHS_PER_YEAR_KEY.to_string()),
        ],
    }
}

/// Storage key used for pos_gain_p parameter.
pub fn get_pos_gain_p_key() -> Key {
    Key {
        segments: vec![
            DbKeySeg::AddressSeg(ADDRESS),
            DbKeySeg::StringSeg(POS_GAIN_P_KEY.to_string()),
        ],
    }
}

/// Storage key used for pos_gain_d parameter.
pub fn get_pos_gain_d_key() -> Key {
    Key {
        segments: vec![
            DbKeySeg::AddressSeg(ADDRESS),
            DbKeySeg::StringSeg(POS_GAIN_D_KEY.to_string()),
        ],
    }
}

/// Storage key used for staked ratio parameter.
pub fn get_staked_ratio_key() -> Key {
    Key {
        segments: vec![
            DbKeySeg::AddressSeg(ADDRESS),
            DbKeySeg::StringSeg(STAKED_RATIO_KEY.to_string()),
        ],
    }
}

/// Storage key used for the inflation amount parameter.
pub fn get_pos_inflation_amount_key() -> Key {
    Key {
        segments: vec![
            DbKeySeg::AddressSeg(ADDRESS),
            DbKeySeg::StringSeg(POS_INFLATION_AMOUNT_KEY.to_string()),
>>>>>>> 4e76c28a
        ],
    }
}<|MERGE_RESOLUTION|>--- conflicted
+++ resolved
@@ -6,15 +6,12 @@
 const VP_WHITELIST_KEY: &str = "vp_whitelist";
 const TX_WHITELIST_KEY: &str = "tx_whitelist";
 const MAX_EXPECTED_TIME_PER_BLOCK_KEY: &str = "max_expected_time_per_block";
-<<<<<<< HEAD
 const IMPLICIT_VP_KEY: &str = "implicit_vp";
-=======
 const EPOCHS_PER_YEAR_KEY: &str = "epochs_per_year";
 const POS_GAIN_P_KEY: &str = "pos_gain_p";
 const POS_GAIN_D_KEY: &str = "pos_gain_d";
 const STAKED_RATIO_KEY: &str = "staked_ratio_key";
 const POS_INFLATION_AMOUNT_KEY: &str = "pos_inflation_amount_key";
->>>>>>> 4e76c28a
 
 /// Returns if the key is a parameter key.
 pub fn is_parameter_key(key: &Key) -> bool {
@@ -61,14 +58,14 @@
     ] if addr == &ADDRESS && vp_whitelist == VP_WHITELIST_KEY)
 }
 
-<<<<<<< HEAD
 /// Returns if the key is the implicit VP key.
 pub fn is_implicit_vp_key(key: &Key) -> bool {
     matches!(&key.segments[..], [
         DbKeySeg::AddressSeg(addr),
         DbKeySeg::StringSeg(sub_key),
     ] if addr == &ADDRESS && sub_key == IMPLICIT_VP_KEY)
-=======
+}
+
 /// Returns if the key is the epoch_per_year key.
 pub fn is_epochs_per_year_key(key: &Key) -> bool {
     matches!(&key.segments[..], [
@@ -107,7 +104,6 @@
         DbKeySeg::AddressSeg(addr),
         DbKeySeg::StringSeg(pos_inflation_amount),
     ] if addr == &ADDRESS && pos_inflation_amount == POS_INFLATION_AMOUNT_KEY)
->>>>>>> 4e76c28a
 }
 
 /// Storage key used for epoch parameter.
@@ -150,14 +146,16 @@
     }
 }
 
-<<<<<<< HEAD
 /// Storage key used for implicit VP parameter.
 pub fn get_implicit_vp_key() -> Key {
     Key {
         segments: vec![
             DbKeySeg::AddressSeg(ADDRESS),
             DbKeySeg::StringSeg(IMPLICIT_VP_KEY.to_string()),
-=======
+        ],
+    }
+}
+
 /// Storage key used for epochs_per_year parameter.
 pub fn get_epochs_per_year_key() -> Key {
     Key {
@@ -204,7 +202,6 @@
         segments: vec![
             DbKeySeg::AddressSeg(ADDRESS),
             DbKeySeg::StringSeg(POS_INFLATION_AMOUNT_KEY.to_string()),
->>>>>>> 4e76c28a
         ],
     }
 }