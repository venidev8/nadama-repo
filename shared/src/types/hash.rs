//! Types for working with 32 bytes hashes.

use std::fmt::{self, Display};
use std::ops::Deref;

<<<<<<< HEAD
use arse_merkle_tree::traits::Value;
=======
>>>>>>> a8c5c3aa
use borsh::{BorshDeserialize, BorshSchema, BorshSerialize};
use hex::FromHex;
use serde::{Deserialize, Serialize};
use sha2::{Digest, Sha256};
use thiserror::Error;

use crate::tendermint::abci::transaction;
use crate::tendermint::Hash as TmHash;

/// The length of the raw transaction hash.
pub const HASH_LENGTH: usize = 32;

/// The length of the hex encoded transaction hash.
pub const HEX_HASH_LENGTH: usize = HASH_LENGTH * 2;

#[allow(missing_docs)]
#[derive(Error, Debug)]
pub enum Error {
    #[error("TEMPORARY error: {error}")]
    Temporary { error: String },
    #[error("Failed trying to convert slice to a hash: {0}")]
    ConversionFailed(std::array::TryFromSliceError),
    #[error("Failed to convert string into a hash: {0}")]
    FromStringError(hex::FromHexError),
}

/// Result for functions that may fail
pub type HashResult<T> = std::result::Result<T, Error>;

#[derive(
    Clone,
    Debug,
    Default,
    Hash,
    PartialEq,
    Eq,
    BorshSerialize,
    BorshDeserialize,
    BorshSchema,
    Serialize,
    Deserialize,
)]
/// A hash, typically a sha-2 hash of a tx
pub struct Hash(pub [u8; 32]);

impl Display for Hash {
    fn fmt(&self, f: &mut fmt::Formatter<'_>) -> fmt::Result {
        for byte in &self.0 {
            write!(f, "{:02X}", byte)?;
        }
        Ok(())
    }
}

impl AsRef<[u8]> for Hash {
    fn as_ref(&self) -> &[u8] {
        &self.0
    }
}

impl Deref for Hash {
    type Target = [u8; 32];

    fn deref(&self) -> &Self::Target {
        &self.0
    }
}

impl TryFrom<&[u8]> for Hash {
    type Error = self::Error;

    fn try_from(value: &[u8]) -> HashResult<Self> {
        if value.len() != HASH_LENGTH {
            return Err(Error::Temporary {
                error: format!(
                    "Unexpected tx hash length {}, expected {}",
                    value.len(),
                    HASH_LENGTH
                ),
            });
        }
        let hash: [u8; 32] =
            TryFrom::try_from(value).map_err(Error::ConversionFailed)?;
        Ok(Hash(hash))
    }
}

impl TryFrom<String> for Hash {
    type Error = self::Error;

    fn try_from(string: String) -> HashResult<Self> {
        string.as_str().try_into()
    }
}

impl TryFrom<&str> for Hash {
    type Error = self::Error;

    fn try_from(string: &str) -> HashResult<Self> {
        Ok(Self(
            <[u8; HASH_LENGTH]>::from_hex(string)
                .map_err(Error::FromStringError)?,
        ))
    }
}

impl From<Hash> for transaction::Hash {
    fn from(hash: Hash) -> Self {
        Self::new(hash.0)
    }
}

impl Hash {
    /// Compute sha256 of some bytes
    pub fn sha256(data: impl AsRef<[u8]>) -> Self {
        let digest = Sha256::digest(data.as_ref());
        Self(*digest.as_ref())
    }
}

impl From<Hash> for TmHash {
    fn from(hash: Hash) -> Self {
        TmHash::Sha256(hash.0)
    }
}

#[cfg(test)]
mod tests {
    use proptest::prelude::*;
    use proptest::string::{string_regex, RegexGeneratorStrategy};

    use super::*;

    /// Returns a proptest strategy that yields hex encoded hashes.
    fn hex_encoded_hash_strat() -> RegexGeneratorStrategy<String> {
        string_regex(r"[a-fA-F0-9]{64}").unwrap()
    }

    proptest! {
        #[test]
        fn test_hash_string(hex_hash in hex_encoded_hash_strat()) {
            let _: Hash = hex_hash.try_into().unwrap();
        }
    }
<|MERGE_RESOLUTION|>--- conflicted
+++ resolved
@@ -3,10 +3,6 @@
 use std::fmt::{self, Display};
 use std::ops::Deref;
 
-<<<<<<< HEAD
-use arse_merkle_tree::traits::Value;
-=======
->>>>>>> a8c5c3aa
 use borsh::{BorshDeserialize, BorshSchema, BorshSerialize};
 use hex::FromHex;
 use serde::{Deserialize, Serialize};
@@ -151,3 +147,4 @@
             let _: Hash = hex_hash.try_into().unwrap();
         }
     }
+}