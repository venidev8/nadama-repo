--- conflicted
+++ resolved
@@ -285,9 +285,6 @@
         self.len() == 0
     }
 
-<<<<<<< HEAD
-    /// Returns a key of the validity predicate of the given address.
-=======
     /// Returns the first segment of the key, or `None` if it is empty.
     pub fn first(&self) -> Option<&DbKeySeg> {
         self.segments.first()
@@ -306,7 +303,6 @@
     }
 
     /// Returns a key of the validity predicate of the given address
->>>>>>> 707db38d
     /// Only this function can push "?" segment for validity predicate
     pub fn validity_predicate(addr: &Address) -> Self {
         let mut segments = Self::from(addr.to_db_key()).segments;
@@ -517,16 +513,12 @@
 
 impl KeySeg for BlockHeight {
     fn parse(string: String) -> Result<Self> {
-<<<<<<< HEAD
-        let h: u64 = KeySeg::parse(string)?;
-=======
         let h = string.parse::<u64>().map_err(|e| {
             Error::ParseKeySeg(format!(
                 "Unexpected height value {}, {}",
                 string, e
             ))
         })?;
->>>>>>> 707db38d
         Ok(BlockHeight(h))
     }
 
