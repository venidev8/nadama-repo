--- conflicted
+++ resolved
@@ -95,25 +95,12 @@
 ibc-proto = {version = "0.17.1", default-features = false, optional = true}
 itertools = "0.10.0"
 loupe = {version = "0.1.3", optional = true}
-<<<<<<< HEAD
-parity-wasm = {version = "0.42.2", optional = true}
-=======
-libsecp256k1 = {git = "https://github.com/heliaxdev/libsecp256k1", rev = "bbb3bd44a49db361f21d9db80f9a087c194c0ae9", default-features = false, features = ["std", "static-context"]}
 parity-wasm = {version = "0.45.0", features = ["sign_ext"], optional = true}
->>>>>>> 71b348bd
 paste = "1.0.9"
 # A fork with state machine testing
 proptest = {git = "https://github.com/heliaxdev/proptest", branch = "tomas/sm", optional = true}
 prost = "0.9.0"
-<<<<<<< HEAD
-pwasm-utils = {version = "0.18.0", optional = true}
-=======
-prost-types = "0.9.0"
 pwasm-utils = {git = "https://github.com/heliaxdev/wasm-utils", tag = "v0.20.0", features = ["sign_ext"], optional = true}
-rand = {version = "0.8", optional = true}
-# TODO proptest rexports the RngCore trait but the re-implementations only work for version `0.8`. *sigh*
-rand_core = {version = "0.6", optional = true}
->>>>>>> 71b348bd
 rayon = {version = "=1.5.3", optional = true}
 rust_decimal = "1.26.1"
 serde_json = "1.0.62"
