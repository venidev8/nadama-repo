--- conflicted
+++ resolved
@@ -213,11 +213,7 @@
         prefix: &storage::Key,
     ) -> Result<Self::PrefixIter, Error> {
         // Both `CtxPreStorageRead` and `CtxPostStorageRead` have the same impl
-<<<<<<< HEAD
         iter_prefix_impl(prefix)
-=======
-        self.pre().iter_prefix(prefix)
->>>>>>> 707db38d
     }
 
     fn rev_iter_prefix(
@@ -225,11 +221,21 @@
         prefix: &storage::Key,
     ) -> Result<Self::PrefixIter, Error> {
         // Both `CtxPreStorageRead` and `CtxPostStorageRead` have the same impl
-<<<<<<< HEAD
         rev_iter_prefix_impl(prefix)
-=======
-        self.pre().rev_iter_prefix(prefix)
->>>>>>> 707db38d
+    }
+
+    fn iter_pre_next(
+        &self,
+        iter: &mut Self::PrefixIter,
+    ) -> Result<Option<(String, Vec<u8>)>, Error> {
+        self.pre().iter_next(iter)
+    }
+
+    fn iter_post_next(
+        &self,
+        iter: &mut Self::PrefixIter,
+    ) -> Result<Option<(String, Vec<u8>)>, Error> {
+        self.post().iter_next(iter)
     }
 
     fn eval(
@@ -310,22 +316,14 @@
     fn iter_prefix(
         &self,
         prefix: &storage::Key,
-<<<<<<< HEAD
-    ) -> Result<Self::PrefixIter, storage_api::Error> {
-=======
     ) -> Result<Self::PrefixIter, Error> {
->>>>>>> 707db38d
         iter_prefix_impl(prefix)
     }
 
     fn rev_iter_prefix(
         &self,
         prefix: &storage::Key,
-<<<<<<< HEAD
-    ) -> storage_api::Result<Self::PrefixIter> {
-=======
     ) -> Result<Self::PrefixIter, Error> {
->>>>>>> 707db38d
         rev_iter_prefix_impl(prefix)
     }
 
@@ -379,11 +377,7 @@
     fn iter_prefix(
         &self,
         prefix: &storage::Key,
-<<<<<<< HEAD
-    ) -> Result<Self::PrefixIter, storage_api::Error> {
-=======
     ) -> Result<Self::PrefixIter, Error> {
->>>>>>> 707db38d
         iter_prefix_impl(prefix)
     }
 
@@ -423,11 +417,7 @@
 
 fn rev_iter_prefix_impl(
     prefix: &storage::Key,
-<<<<<<< HEAD
-) -> Result<KeyValIterator<(String, Vec<u8>)>, storage_api::Error> {
-=======
 ) -> Result<KeyValIterator<(String, Vec<u8>)>, Error> {
->>>>>>> 707db38d
     let prefix = prefix.to_string();
     let iter_id = unsafe {
         anoma_vp_rev_iter_prefix(prefix.as_ptr() as _, prefix.len() as _)
@@ -435,11 +425,7 @@
     Ok(KeyValIterator(iter_id, PhantomData))
 }
 
-<<<<<<< HEAD
-fn get_chain_id() -> Result<String, storage_api::Error> {
-=======
 fn get_chain_id() -> Result<String, Error> {
->>>>>>> 707db38d
     let result = Vec::with_capacity(CHAIN_ID_LENGTH);
     unsafe {
         anoma_vp_get_chain_id(result.as_ptr() as _);
