//! A tx for a PoS unbond that removes staked tokens from a self-bond or a
//! delegation to be withdrawn in or after unbonding epoch.

use namada_tx_prelude::*;

#[transaction]
fn apply_tx(ctx: &mut Ctx, tx_data: Vec<u8>) -> TxResult {
    let signed = SignedTxData::try_from_slice(&tx_data[..])
        .wrap_err("failed to decode SignedTxData")?;
    let data = signed.data.ok_or_err_msg("Missing data")?;
    let withdraw = transaction::pos::Withdraw::try_from_slice(&data[..])
        .wrap_err("failed to decode Withdraw")?;

    let slashed =
        ctx.withdraw_tokens(withdraw.source.as_ref(), &withdraw.validator)?;
    if slashed != token::Amount::default() {
        debug_log!("Withdrawal slashed for {}", slashed);
    }
    Ok(())
}

#[cfg(test)]
mod tests {
    use namada::ledger::pos::{BondId, GenesisValidator, PosParams, PosVP};
    use namada::proto::Tx;
    use namada::types::storage::Epoch;
    use namada_tests::log::test;
    use namada_tests::native_vp::pos::init_pos;
    use namada_tests::native_vp::TestNativeVpEnv;
    use namada_tests::tx::*;
    use namada_tx_prelude::address::testing::{
        arb_established_address, arb_non_internal_address,
    };
    use namada_tx_prelude::address::InternalAddress;
    use namada_tx_prelude::key::testing::arb_common_keypair;
    use namada_tx_prelude::key::RefTo;
    use namada_tx_prelude::proof_of_stake::parameters::testing::arb_pos_params;
    use proptest::prelude::*;

    use super::*;

    proptest! {
        /// In this test we setup the ledger and PoS system with an arbitrary
        /// initial state with 1 genesis validator, a delegation bond if the
        /// withdrawal is for a delegation, arbitrary PoS parameters and
        /// a we generate an arbitrary withdrawal that we'd like to apply.
        ///
        /// After we apply the withdrawal, we're checking that all the storage
        /// values in PoS system have been updated as expected and then we also
        /// check that this transaction is accepted by the PoS validity
        /// predicate.
        #[test]
        fn test_tx_withdraw(
        (initial_stake, unbonded_amount) in arb_initial_stake_and_unbonded_amount(),
        withdraw in arb_withdraw(),
        // A key to sign the transaction
        key in arb_common_keypair(),
        pos_params in arb_pos_params()) {
            test_tx_withdraw_aux(initial_stake, unbonded_amount, withdraw, key,
                pos_params).unwrap()
        }
    }

    fn test_tx_withdraw_aux(
        initial_stake: token::Amount,
        unbonded_amount: token::Amount,
        withdraw: transaction::pos::Withdraw,
        key: key::common::SecretKey,
        pos_params: PosParams,
    ) -> TxResult {
        let is_delegation = matches!(
            &withdraw.source, Some(source) if *source != withdraw.validator);
        let consensus_key = key::testing::keypair_1().ref_to();
<<<<<<< HEAD
        let staking_reward_key = key::testing::keypair_2().ref_to();
        let eth_cold_key = key::testing::keypair_3().ref_to();
        let eth_hot_key = key::testing::keypair_4().ref_to();
=======
        let commission_rate = rust_decimal::Decimal::new(5, 2);
        let max_commission_rate_change = rust_decimal::Decimal::new(1, 2);
>>>>>>> 7ed315a9

        let genesis_validators = [GenesisValidator {
            address: withdraw.validator.clone(),
            tokens: if is_delegation {
                // If we're withdrawing a delegation, we'll give the initial
                // stake to the delegation instead of the
                // validator
                token::Amount::default()
            } else {
                initial_stake
            },
            consensus_key,
<<<<<<< HEAD
            staking_reward_key,
            eth_cold_key,
            eth_hot_key,
=======
            commission_rate,
            max_commission_rate_change,
>>>>>>> 7ed315a9
        }];

        init_pos(&genesis_validators[..], &pos_params, Epoch(0));

        let native_token = tx_host_env::with(|tx_env| {
            let native_token = tx_env.storage.native_token.clone();
            if is_delegation {
                let source = withdraw.source.as_ref().unwrap();
                tx_env.spawn_accounts([source]);

                // To allow to unbond delegation, there must be a delegation
                // bond first.
                // First, credit the bond's source with the initial stake,
                // before we initialize the bond below
                tx_env.credit_tokens(
                    source,
<<<<<<< HEAD
                    &staking_token_address(),
=======
                    &native_token,
>>>>>>> 7ed315a9
                    None,
                    initial_stake,
                );
            }
            native_token
        });

        if is_delegation {
            // Initialize the delegation - unlike genesis validator's self-bond,
            // this happens at pipeline offset
            ctx().bond_tokens(
                withdraw.source.as_ref(),
                &withdraw.validator,
                initial_stake,
            )?;
        }

        // Unbond the `unbonded_amount` at the starting epoch 0
        ctx().unbond_tokens(
            withdraw.source.as_ref(),
            &withdraw.validator,
            unbonded_amount,
        )?;

        tx_host_env::commit_tx_and_block();

        // Fast forward to unbonding offset epoch so that it's possible to
        // withdraw the unbonded tokens
        tx_host_env::with(|env| {
            for _ in 0..pos_params.unbonding_len {
                env.storage.block.epoch = env.storage.block.epoch.next();
            }
        });
        assert_eq!(
            tx_host_env::with(|env| env.storage.block.epoch),
            Epoch(pos_params.unbonding_len)
        );

        let tx_code = vec![];
        let tx_data = withdraw.try_to_vec().unwrap();
        let tx = Tx::new(tx_code, Some(tx_data));
        let signed_tx = tx.sign(&key);
        let tx_data = signed_tx.data.unwrap();

        // Read data before we apply tx:
        let pos_balance_key = token::balance_key(
            &native_token,
            &Address::Internal(InternalAddress::PoS),
        );
        let pos_balance_pre: token::Amount = ctx()
            .read(&pos_balance_key)?
            .expect("PoS must have balance");
        assert_eq!(pos_balance_pre, initial_stake);
        let unbond_src = withdraw
            .source
            .clone()
            .unwrap_or_else(|| withdraw.validator.clone());
        let unbond_id = BondId {
            validator: withdraw.validator,
            source: unbond_src,
        };
        let unbonds_pre = ctx().read_unbond(&unbond_id)?.unwrap();
        assert_eq!(
            unbonds_pre.get(pos_params.unbonding_len).unwrap().sum(),
            unbonded_amount
        );

        apply_tx(ctx(), tx_data)?;

        // Read the data after the tx is executed
        let unbonds_post = ctx().read_unbond(&unbond_id)?;
        assert!(
            unbonds_post.is_none(),
            "Because we're withdraw the full unbonded amount, there should be \
             no unbonds left"
        );
        let pos_balance_post: token::Amount = ctx()
            .read(&pos_balance_key)?
            .expect("PoS must have balance");
        assert_eq!(pos_balance_pre - pos_balance_post, unbonded_amount);

        // Use the tx_env to run PoS VP
        let tx_env = tx_host_env::take();
        let vp_env = TestNativeVpEnv::from_tx_env(tx_env, address::POS);
        let result = vp_env.validate_tx(PosVP::new);
        let result =
            result.expect("Validation of valid changes must not fail!");
        assert!(
            result,
            "PoS Validity predicate must accept this transaction"
        );
        Ok(())
    }

    fn arb_initial_stake_and_unbonded_amount()
    -> impl Strategy<Value = (token::Amount, token::Amount)> {
        // Generate initial stake
        token::testing::arb_amount_ceiled((i64::MAX / 8) as u64).prop_flat_map(
            |initial_stake| {
                // Use the initial stake to limit the unbonded amount from the
                // stake
                let unbonded_amount =
                    token::testing::arb_amount_ceiled(initial_stake.into());
                // Use the generated initial stake too too
                (Just(initial_stake), unbonded_amount)
            },
        )
    }

    fn arb_withdraw() -> impl Strategy<Value = transaction::pos::Withdraw> {
        (
            arb_established_address(),
            prop::option::of(arb_non_internal_address()),
        )
            .prop_map(|(validator, source)| {
                transaction::pos::Withdraw {
                    validator: Address::Established(validator),
                    source,
                }
            })
    }
}<|MERGE_RESOLUTION|>--- conflicted
+++ resolved
@@ -71,14 +71,10 @@
         let is_delegation = matches!(
             &withdraw.source, Some(source) if *source != withdraw.validator);
         let consensus_key = key::testing::keypair_1().ref_to();
-<<<<<<< HEAD
-        let staking_reward_key = key::testing::keypair_2().ref_to();
         let eth_cold_key = key::testing::keypair_3().ref_to();
         let eth_hot_key = key::testing::keypair_4().ref_to();
-=======
         let commission_rate = rust_decimal::Decimal::new(5, 2);
         let max_commission_rate_change = rust_decimal::Decimal::new(1, 2);
->>>>>>> 7ed315a9
 
         let genesis_validators = [GenesisValidator {
             address: withdraw.validator.clone(),
@@ -91,14 +87,10 @@
                 initial_stake
             },
             consensus_key,
-<<<<<<< HEAD
-            staking_reward_key,
             eth_cold_key,
             eth_hot_key,
-=======
             commission_rate,
             max_commission_rate_change,
->>>>>>> 7ed315a9
         }];
 
         init_pos(&genesis_validators[..], &pos_params, Epoch(0));
@@ -115,11 +107,7 @@
                 // before we initialize the bond below
                 tx_env.credit_tokens(
                     source,
-<<<<<<< HEAD
-                    &staking_token_address(),
-=======
                     &native_token,
->>>>>>> 7ed315a9
                     None,
                     initial_stake,
                 );
