--- conflicted
+++ resolved
@@ -37,17 +37,12 @@
         if let Some(address) = key::is_pks_key(key) {
             Self::Pk(address)
         } else if let Some([_, owner]) = token::is_any_token_balance_key(key) {
-<<<<<<< HEAD
             Self::TokenBalance { owner }
         } else if token::is_any_minted_balance_key(key).is_some() {
             Self::TokenMinted
         } else if let Some(minter) = token::is_any_minter_key(key) {
             Self::TokenMinter(minter)
-        } else if proof_of_stake::storage::is_pos_key(key) {
-=======
-            Self::Token { owner }
         } else if proof_of_stake::storage_key::is_pos_key(key) {
->>>>>>> a569bdf4
             Self::PoS
         } else if let Some(address) = pgf_storage::keys::is_stewards_key(key) {
             Self::PgfSteward(address)
@@ -151,48 +146,12 @@
                     true
                 }
             }
-<<<<<<< HEAD
             KeyType::TokenMinted => verifiers.contains(&address::MULTITOKEN),
             KeyType::TokenMinter(minter) => minter != &addr || *valid_sig,
             KeyType::PoS => validate_pos_changes(ctx, &addr, key, &valid_sig)?,
             KeyType::PgfSteward(address) => address != &addr || *valid_sig,
             KeyType::GovernanceVote(voter) => voter != &addr || *valid_sig,
             KeyType::Masp | KeyType::Ibc => true,
-=======
-            KeyType::PoS => {
-                // Allow the account to be used in PoS
-                let bond_id = proof_of_stake::storage_key::is_bond_key(key)
-                    .map(|(bond_id, _)| bond_id)
-                    .or_else(|| {
-                        proof_of_stake::storage_key::is_unbond_key(key)
-                            .map(|(bond_id, _, _)| bond_id)
-                    });
-                let valid = match bond_id {
-                    Some(bond_id) => {
-                        // Bonds and unbonds changes for this address
-                        // must be signed
-                        bond_id.source != addr || *valid_sig
-                    }
-                    None => {
-                        // Any other PoS changes are allowed without signature
-                        true
-                    }
-                };
-                debug_log!(
-                    "PoS key {} {}",
-                    key,
-                    if valid { "accepted" } else { "rejected" }
-                );
-                valid
-            }
-            KeyType::GovernanceVote(voter) => {
-                if voter == &addr {
-                    *valid_sig
-                } else {
-                    true
-                }
-            }
->>>>>>> a569bdf4
             KeyType::Unknown => {
                 // Unknown changes require a valid signature
                 *valid_sig
